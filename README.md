--- conflicted
+++ resolved
@@ -27,7 +27,7 @@
 The application lets you select a script (PDF or TXT) and an ASR transcript,
 performs alignment and saves a `.qc.json` file.
 
-<<<<<<< HEAD
+
 ### Command line usage
 
 You can also transcribe from the command line:
@@ -43,19 +43,7 @@
 ```
 
 This creates `myaudio.words.qc.json` without overwriting the regular QC file.
-=======
-### Transcribing audio
 
-You can transcribe media files from the command line:
-
-```bash
-python -m transcriber myaudio.mp3 --model base
-```
-
-Add the `--word-json` flag to generate a `.word.json` file with timestamps for
-every word. You may pass a previous transcript using `--prompt file.txt` to help
-Whisper keep the same wording.
->>>>>>> 34a4b0ac
 
 ## Manual review
 
