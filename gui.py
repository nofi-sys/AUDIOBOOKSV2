"""Tkinter GUI for the QC application."""

import io
import json
import queue
import threading
import traceback
from pathlib import Path

import tkinter as tk
from tkinter import filedialog, messagebox, scrolledtext, ttk

from alignment import build_rows
from text_utils import read_script
import textwrap


class App(tk.Tk):
    def __init__(self) -> None:
        super().__init__()
        self.title("QC-Audiolibro  v5.1")
        self.geometry("1850x760")

        self.v_ref = tk.StringVar()
        self.v_asr = tk.StringVar()
        self.v_audio = tk.StringVar()
        self.v_json = tk.StringVar()
        self.q: queue.Queue = queue.Queue()
        self.ok_rows: set[int] = set()
        self.undo_stack: list[str] = []
        self.redo_stack: list[str] = []
<<<<<<< HEAD
        self.selected_cell: tuple[str, str] | None = None
        self.tree_tag = "cell_sel"
=======
        self._menu_item: str | None = None
        self._menu_col: str | None = None
>>>>>>> 71e692cb

        top = ttk.Frame(self)
        top.pack(fill="x", padx=3, pady=2)
        ttk.Label(top, text="Guion:").grid(row=0, column=0, sticky="e")
        ttk.Entry(top, textvariable=self.v_ref, width=70).grid(row=0, column=1)
        ttk.Button(
            top,
            text="…",
            command=lambda: self.browse(
                self.v_ref, ("PDF/TXT", "*.pdf;*.txt")
            ),
        ).grid(row=0, column=2)

        ttk.Label(top, text="TXT ASR:").grid(row=1, column=0, sticky="e")
        ttk.Entry(top, textvariable=self.v_asr, width=70).grid(row=1, column=1)
        ttk.Button(
            top,
            text="…",
            command=lambda: self.browse(self.v_asr, ("TXT", "*.txt")),
        ).grid(row=1, column=2)

        ttk.Label(top, text="Audio:").grid(row=2, column=0, sticky="e")
        ttk.Entry(top, textvariable=self.v_audio, width=70).grid(row=2, column=1)
        ttk.Button(
            top,
            text="…",
            command=lambda: self.browse(
                self.v_audio,
                ("Media", "*.mp3;*.wav;*.m4a;*.flac;*.ogg;*.aac;*.mp4"),
            ),
        ).grid(row=2, column=2)
        ttk.Button(top, text="Transcribir", command=self.transcribe).grid(
            row=2, column=3, padx=6
        )

        ttk.Button(top, text="Procesar", width=11, command=self.launch).grid(
            row=0, column=3, rowspan=2, padx=6
        )
        ttk.Label(top, text="JSON:").grid(row=3, column=0, sticky="e")
        ttk.Entry(top, textvariable=self.v_json, width=70).grid(row=3, column=1)
        ttk.Button(top, text="Abrir JSON…", command=self.load_json).grid(
            row=3, column=2
        )

        style = ttk.Style(self)
        style.configure("Treeview", rowheight=45)

        table_frame = ttk.Frame(self)
        table_frame.pack(fill="both", expand=True, padx=3, pady=2)

        self.tree = ttk.Treeview(
            table_frame,
            columns=("ID", "✓", "OK", "WER", "dur", "Original", "ASR"),
            show="headings",
            height=27,
        )
        for c, w in zip(
            ("ID", "✓", "OK", "WER", "dur", "Original", "ASR"),
            (50, 30, 40, 60, 60, 800, 800),
        ):
            self.tree.heading(c, text=c)
            self.tree.column(c, width=w, anchor="w")
        self.tree.pack(fill="both", expand=True, side="left")
        sb = ttk.Scrollbar(table_frame, orient="vertical", command=self.tree.yview)
        self.tree.configure(yscrollcommand=sb.set)
        sb.pack(side="right", fill="y")

<<<<<<< HEAD
        self.tree.tag_configure(self.tree_tag, background="#d0e0ff")

        self.menu = tk.Menu(self, tearoff=0)
        self.menu.add_command(
            label="Mover ↑",
            command=lambda: self._move_cell("up"),
        )
        self.menu.add_command(
            label="Mover ↓",
            command=lambda: self._move_cell("down"),
        )
        self.tree.bind("<Button-3>", self._popup_menu)
        self.bind_all("<Control-z>", self.undo)
        self.bind_all("<Control-Shift-Z>", self.redo)

        self.tree.bind("<Button-1>", self._cell_click)
=======
        self.menu = tk.Menu(self, tearoff=0)
        self.menu.add_command(
            label="Mover arriba",
            command=lambda: self._move_cell(-1),
        )
        self.menu.add_command(
            label="Mover abajo",
            command=lambda: self._move_cell(1),
        )
        self.tree.bind("<Button-3>", self._show_menu)
        self.bind_all("<Control-z>", self.undo)
        self.bind_all("<Control-Shift-Z>", self.redo)

>>>>>>> 71e692cb
        self.tree.bind("<Double-1>", self._toggle_ok)

        self.log_box = scrolledtext.ScrolledText(
            self, height=5, state="disabled"
        )
        self.log_box.pack(fill="x", padx=3, pady=2)

        self.after(250, self._poll)

    def browse(self, var: tk.StringVar, ft: tuple[str, str]) -> None:
        path = filedialog.askopenfilename(filetypes=[ft])
        if path:
            var.set(path)

    def log_msg(self, msg: str) -> None:
        self.log_box.configure(state="normal")
        self.log_box.insert("end", msg + "\n")
        self.log_box.configure(state="disabled")
        self.log_box.see("end")

    def clear_table(self) -> None:
        self.tree.delete(*self.tree.get_children())
        self.ok_rows.clear()

    def _toggle_ok(self, event: tk.Event) -> None:
        item = self.tree.identify_row(event.y)
        col = self.tree.identify_column(event.x)
        if col != "#3" or not item:
            return
        current = self.tree.set(item, "OK")
        new_val = "" if current == "OK" else "OK"
        self.tree.set(item, "OK", new_val)
        try:
            line_id = int(self.tree.set(item, "ID"))
        except Exception:
            return
        if new_val:
            self.ok_rows.add(line_id)
        else:
            self.ok_rows.discard(line_id)

<<<<<<< HEAD
    def _cell_click(self, event: tk.Event) -> None:
        item = self.tree.identify_row(event.y)
        col = self.tree.identify_column(event.x)
        self.tree.tag_remove(self.tree_tag, *self.tree.get_children())
        if col not in ("#6", "#7") or not item:
            self.selected_cell = None
            return
        self.tree.tag_add(self.tree_tag, item)
        self.selected_cell = (item, col)

    def _popup_menu(self, event: tk.Event) -> None:
        if self.selected_cell:
            self.menu.tk_popup(event.x_root, event.y_root)

    def _move_cell(self, direction: str) -> None:
        """Fuse the selected cell with the row above or below.

        ``direction`` should be ``"up"`` or ``"down"``. Text from the source
        cell is appended to the destination cell, respecting the desired order.
        The source cell is cleared and the entire row removed if both columns
        become empty. A snapshot of the table is taken so the operation can be
        undone.
        """
        if not self.selected_cell:
            return
        item, col_id = self.selected_cell
        children = self.tree.get_children()
        idx = children.index(item)
        dst_idx = idx - 1 if direction == "up" else idx + 1
        if dst_idx < 0 or dst_idx >= len(children):
            return
        dst_item = children[dst_idx]
        col = "Original" if col_id == "#6" else "ASR"
        src_text = self.tree.set(item, col)
        if not src_text:
            return
        dst_text = self.tree.set(dst_item, col)
        if direction == "up":
            fused = (dst_text.rstrip().rstrip(".") + " " + src_text).strip()
        else:
            fused = (src_text.rstrip(".") + " " + dst_text).strip()
        self._snapshot()
        self.tree.set(dst_item, col, fused)
        self.tree.set(item, col, "")
        other_col = "ASR" if col == "Original" else "Original"
        if not self.tree.set(item, col) and not self.tree.set(item, other_col):
            self.tree.delete(item)
        self.selected_cell = None
        self.tree.tag_remove(self.tree_tag, *self.tree.get_children())
=======
    def _show_menu(self, event: tk.Event) -> None:
        item = self.tree.identify_row(event.y)
        col = self.tree.identify_column(event.x)
        if col not in {"#6", "#7"} or not item:
            return
        self._menu_item = item
        self._menu_col = "Original" if col == "#6" else "ASR"
        self.menu.tk_popup(event.x_root, event.y_root)

    def _move_cell(self, direction: int) -> None:
        if not self._menu_item or not self._menu_col:
            return
        item = self._menu_item
        col = self._menu_col
        target = self.tree.prev(item) if direction < 0 else self.tree.next(item)
        if not target:
            return
        text = self.tree.set(item, col)
        if not text:
            return
        self._snapshot()
        other_col = "ASR" if col == "Original" else "Original"
        target_text = self.tree.set(target, col)
        if direction < 0:
            merged = (target_text + " " + text).strip()
        else:
            merged = (text + " " + target_text).strip()
        self.tree.set(target, col, merged)
        other_text = self.tree.set(item, other_col)
        if col == "Original" and not other_text.strip():
            self.tree.delete(item)
        else:
            self.tree.set(item, col, "")
>>>>>>> 71e692cb
        self.save_json()

    def transcribe(self) -> None:
        if not self.v_audio.get():
            messagebox.showwarning("Falta info", "Selecciona archivo de audio")
            return
        if not self.v_ref.get():
            messagebox.showwarning("Falta info", "Selecciona guion para guiar la transcripción")
            return
        self.log_msg("⏳ Transcribiendo…")
        threading.Thread(target=self._transcribe_worker, daemon=True).start()

    def _transcribe_worker(self) -> None:
        try:
            from transcriber import transcribe_file

            out = transcribe_file(
                self.v_audio.get(), script_path=self.v_ref.get()
            )
            self.q.put(("SET_ASR", str(out)))
            self.q.put(f"✔ Transcripción guardada en {out}")
        except Exception:
            buf = io.StringIO()
            traceback.print_exc(file=buf)
            self.q.put(buf.getvalue())

    def launch(self) -> None:
        if not (self.v_ref.get() and self.v_asr.get()):
            messagebox.showwarning("Falta info", "Selecciona guion y TXT ASR.")
            return
        self.clear_table()
        self.log_msg("⏳ Iniciando…")
        threading.Thread(target=self._worker, daemon=True).start()

    def _worker(self) -> None:
        try:
            self.q.put("→ Leyendo guion…")
            ref = read_script(self.v_ref.get())

            self.q.put("→ TXT externo cargado")
            hyp = Path(self.v_asr.get()).read_text(
                encoding="utf8", errors="ignore"
            )

            self.q.put("→ Alineando…")
            rows = build_rows(ref, hyp)

            out = Path(self.v_asr.get()).with_suffix(".qc.json")
            out.write_text(
                json.dumps(rows, ensure_ascii=False, indent=2), encoding="utf8"
            )

            self.q.put(("ROWS", rows))
            self.q.put(f"✔ Listo. Guardado en {out}")
            self.v_json.set(str(out))
        except Exception:
            buf = io.StringIO()
            traceback.print_exc(file=buf)
            self.q.put(buf.getvalue())

    def save_json(self) -> None:
        """Save current table rows to ``v_json`` path."""

        if not self.v_json.get():
            p = filedialog.asksaveasfilename(
                filetypes=[("QC JSON", "*.qc.json;*.json")],
                defaultextension=".json",
            )
            if not p:
                return
            self.v_json.set(p)
        try:
            rows = [list(self.tree.item(i)["values"]) for i in self.tree.get_children()]
            Path(self.v_json.get()).write_text(
                json.dumps(rows, ensure_ascii=False, indent=2), encoding="utf8"
            )
            self.log_msg(f"✔ Guardado {self.v_json.get()}")
        except Exception as e:
            messagebox.showerror("Error", str(e))

    def load_json(self) -> None:
        if not self.v_json.get():
            p = filedialog.askopenfilename(
                filetypes=[("QC JSON", "*.qc.json;*.json")]
            )
            if not p:
                return
            self.v_json.set(p)
        try:
            rows = json.loads(
                Path(self.v_json.get()).read_text(encoding="utf8")
            )
            self.clear_table()
            for r in rows:
                if len(r) == 6:
                    vals = [r[0], r[1], "", r[2], r[3], r[4], r[5]]
                else:
                    vals = r
                vals[5] = textwrap.fill(str(vals[5]), width=80)
                vals[6] = textwrap.fill(str(vals[6]), width=80)
                self.tree.insert("", tk.END, values=vals)
            self._snapshot()
            self.log_msg(f"✔ Cargado {self.v_json.get()}")
        except Exception as e:
            messagebox.showerror("Error", str(e))

    def _poll(self) -> None:
        try:
            while True:
                msg = self.q.get_nowait()
                if isinstance(msg, tuple) and msg[0] == "ROWS":
                    for r in msg[1]:
                        vals = [r[0], r[1], "", r[2], r[3], r[4], r[5]]
                        vals[5] = textwrap.fill(str(vals[5]), width=80)
                        vals[6] = textwrap.fill(str(vals[6]), width=80)
                        self.tree.insert("", tk.END, values=vals)
                    self._snapshot()
                elif isinstance(msg, tuple) and msg[0] == "SET_ASR":
                    self.v_asr.set(msg[1])
                else:
                    self.log_msg(str(msg))
        except queue.Empty:
            pass
        self.after(250, self._poll)

    def _snapshot(self) -> None:
        rows = [list(self.tree.item(i)["values"]) for i in self.tree.get_children()]
        self.undo_stack.append(json.dumps(rows, ensure_ascii=False))
        if len(self.undo_stack) > 20:
            self.undo_stack.pop(0)
        self.redo_stack.clear()

    def _restore(self, data: str) -> None:
        rows = json.loads(data)
        self.clear_table()
        for r in rows:
            if len(r) == 6:
                vals = [r[0], r[1], "", r[2], r[3], r[4], r[5]]
            else:
                vals = r
            vals[5] = textwrap.fill(str(vals[5]), width=80)
            vals[6] = textwrap.fill(str(vals[6]), width=80)
            self.tree.insert("", tk.END, values=vals)

    def undo(self, event: tk.Event | None = None) -> None:
        if not self.undo_stack:
            return
        state = self.undo_stack.pop()
        current = json.dumps(
            [list(self.tree.item(i)["values"]) for i in self.tree.get_children()],
            ensure_ascii=False,
        )
        self.redo_stack.append(current)
        self._restore(state)
        self.save_json()

    def redo(self, event: tk.Event | None = None) -> None:
        if not self.redo_stack:
            return
        state = self.redo_stack.pop()
        current = json.dumps(
            [list(self.tree.item(i)["values"]) for i in self.tree.get_children()],
            ensure_ascii=False,
        )
        self.undo_stack.append(current)
        self._restore(state)
        self.save_json()


if __name__ == "__main__":
    App().mainloop()<|MERGE_RESOLUTION|>--- conflicted
+++ resolved
@@ -29,13 +29,13 @@
         self.ok_rows: set[int] = set()
         self.undo_stack: list[str] = []
         self.redo_stack: list[str] = []
-<<<<<<< HEAD
+
         self.selected_cell: tuple[str, str] | None = None
         self.tree_tag = "cell_sel"
-=======
+
         self._menu_item: str | None = None
         self._menu_col: str | None = None
->>>>>>> 71e692cb
+
 
         top = ttk.Frame(self)
         top.pack(fill="x", padx=3, pady=2)
@@ -103,7 +103,7 @@
         self.tree.configure(yscrollcommand=sb.set)
         sb.pack(side="right", fill="y")
 
-<<<<<<< HEAD
+
         self.tree.tag_configure(self.tree_tag, background="#d0e0ff")
 
         self.menu = tk.Menu(self, tearoff=0)
@@ -119,22 +119,7 @@
         self.bind_all("<Control-z>", self.undo)
         self.bind_all("<Control-Shift-Z>", self.redo)
 
-        self.tree.bind("<Button-1>", self._cell_click)
-=======
-        self.menu = tk.Menu(self, tearoff=0)
-        self.menu.add_command(
-            label="Mover arriba",
-            command=lambda: self._move_cell(-1),
-        )
-        self.menu.add_command(
-            label="Mover abajo",
-            command=lambda: self._move_cell(1),
-        )
-        self.tree.bind("<Button-3>", self._show_menu)
-        self.bind_all("<Control-z>", self.undo)
-        self.bind_all("<Control-Shift-Z>", self.redo)
-
->>>>>>> 71e692cb
+
         self.tree.bind("<Double-1>", self._toggle_ok)
 
         self.log_box = scrolledtext.ScrolledText(
@@ -176,7 +161,6 @@
         else:
             self.ok_rows.discard(line_id)
 
-<<<<<<< HEAD
     def _cell_click(self, event: tk.Event) -> None:
         item = self.tree.identify_row(event.y)
         col = self.tree.identify_column(event.x)
@@ -226,41 +210,7 @@
             self.tree.delete(item)
         self.selected_cell = None
         self.tree.tag_remove(self.tree_tag, *self.tree.get_children())
-=======
-    def _show_menu(self, event: tk.Event) -> None:
-        item = self.tree.identify_row(event.y)
-        col = self.tree.identify_column(event.x)
-        if col not in {"#6", "#7"} or not item:
-            return
-        self._menu_item = item
-        self._menu_col = "Original" if col == "#6" else "ASR"
-        self.menu.tk_popup(event.x_root, event.y_root)
-
-    def _move_cell(self, direction: int) -> None:
-        if not self._menu_item or not self._menu_col:
-            return
-        item = self._menu_item
-        col = self._menu_col
-        target = self.tree.prev(item) if direction < 0 else self.tree.next(item)
-        if not target:
-            return
-        text = self.tree.set(item, col)
-        if not text:
-            return
-        self._snapshot()
-        other_col = "ASR" if col == "Original" else "Original"
-        target_text = self.tree.set(target, col)
-        if direction < 0:
-            merged = (target_text + " " + text).strip()
-        else:
-            merged = (text + " " + target_text).strip()
-        self.tree.set(target, col, merged)
-        other_text = self.tree.set(item, other_col)
-        if col == "Original" and not other_text.strip():
-            self.tree.delete(item)
-        else:
-            self.tree.set(item, col, "")
->>>>>>> 71e692cb
+
         self.save_json()
 
     def transcribe(self) -> None:
