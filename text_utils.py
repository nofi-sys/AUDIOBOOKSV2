"""Utilities for text normalization and trigram anchors."""

from pathlib import Path
from typing import List, Tuple, Dict
import re
import unicodedata
from collections import Counter

import unidecode
import pdfplumber

# stopwords set and digit names reused across modules
STOP = {
    "de",
    "la",
    "el",
    "y",
    "que",
    "en",
    "a",
    "los",
    "se",
    "del",
    "por",
    "con",
    "las",
    "un",
    "para",
    "una",
    "su",
    "al",
    "lo",
    "como",
    "más",
    "o",
    "pero",
    "sus",
    "le",
    "ya",
    "fue",
    "punto",
    "puntos",
    "coma",
}

# weight for mismatching stop words in DTW
STOP_WEIGHT = 0.2

DIGIT_NAMES = {
    "0": "cero",
    "1": "uno",
    "2": "dos",
    "3": "tres",
    "4": "cuatro",
    "5": "cinco",
    "6": "seis",
    "7": "siete",
    "8": "ocho",
    "9": "nueve",
    "10": "diez",
    "11": "once",
    "12": "doce",
    "13": "trece",
    "14": "catorce",
    "15": "quince",
    "16": "dieciseis",
    "17": "diecisiete",
    "18": "dieciocho",
    "19": "diecinueve",
    "20": "veinte",
}

# frequency threshold for trigram anchors
ANCHOR_MAX_FREQ = 2


def normalize(text: str, strip_punct: bool = True) -> str:
    """Lowercase, remove accents and optionally strip punctuation."""


    # Handle special quotes and add spaces around punctuation
    text = text.replace('', ' " ').replace('', ' " ')
    text = re.sub(r'([.,;?!])', r' \1 ', text)

    text = unidecode.unidecode(text.lower())
    # remove dots from common single-letter abbreviations
    text = re.sub(r"\b([a-z])\.\b", r"\1", text)
    # expand common abbreviations to keep tokens aligned
    abbr = {
        "dr": "doctor",
        "dra": "doctora",
        "sr": "senor",
        "sra": "senora",
        "srta": "senorita",
        "esq": "escribano",
    }
    for short, full in abbr.items():
        text = re.sub(rf"\b{short}\.", full, text)
    if not strip_punct:
        # unify spelled punctuation with symbols for easier matching
        text = re.sub(r"\bpunto y coma\b", ";", text)
        text = re.sub(r"\bpunto\b", ".", text)
        text = re.sub(r"\bpuntos\b", ".", text)
        text = re.sub(r"\bcoma\b", ",", text)
    if strip_punct:
        text = re.sub(r"[^\w\s]", " ", text)
    return re.sub(r"\s+", " ", text).strip()


<<<<<<< HEAD
# text_utils.py  – reemplaza la función completa
=======
>>>>>>> e2ad4941


def read_script(path: str) -> str:
    """Return raw text from a PDF or TXT file without normalization."""

    p = Path(path)

    if p.suffix.lower() == ".pdf":
        with pdfplumber.open(p) as pdf:
            pages = [pg.extract_text() or "" for pg in pdf.pages]
        raw = "\n".join(pages)
        if not raw.strip():
            raise RuntimeError("No se pudo extraer texto del PDF; usa un TXT.")
        return raw

    for enc in ("utf-8", "latin-1"):
        try:
            return p.read_text(encoding=enc)
        except UnicodeDecodeError:
            pass
    try:
        import chardet  # pip install chardet
        data = p.read_bytes()
        enc = chardet.detect(data)["encoding"] or "latin-1"
        return data.decode(enc, errors="replace")
    except Exception as exc:
        raise RuntimeError(f"No se pudo determinar la codificación: {exc}")


def token_equal(a: str, b: str) -> bool:
    """Return True if tokens are very similar or digit equivalents."""

    from rapidfuzz.distance import Levenshtein

    def _base(t: str) -> str:
        t = unicodedata.normalize("NFKD", t)
        t = t.encode("ascii", "ignore").decode("ascii")
        return t.casefold()

    if _base(a) == _base(b):
        return True
    # handle abbreviations like "r." vs "r"
    if (
        len(a) == 2
        and a[1] == "."
        and a[0].isalpha()
        and len(b) == 1
        and b == a[0]
    ) or (
        len(b) == 2
        and b[1] == "."
        and b[0].isalpha()
        and len(a) == 1
        and a == b[0]
    ):
        return True
    # consider punctuation words equivalent to symbols
    punct_map = {
        ".": {"punto", "puntos"},
        ",": {"coma"},
        ";": {"punto y coma"},
    }
    for sym, words in punct_map.items():
        if (a == sym and b in words) or (b == sym and a in words):
            return True
    if Levenshtein.normalized_distance(a, b) <= 0.2:
        return True
    if a.isdigit() and DIGIT_NAMES.get(a) == b:
        return True
    if b.isdigit() and DIGIT_NAMES.get(b) == a:
        return True
    return False


def find_anchor_trigrams(
    ref_tok: List[str], hyp_tok: List[str]
) -> List[Tuple[int, int]]:
    """Locate monotonic trigram anchors present at low frequency."""

    ref_trigs: List[Tuple[str, str, str]] = []
    hyp_trigs: List[Tuple[str, str, str]] = []

    for i in range(len(ref_tok) - 2):
        tri = (ref_tok[i], ref_tok[i + 1], ref_tok[i + 2])
        if tri[0] in STOP or tri[1] in STOP or tri[2] in STOP:
            continue
        ref_trigs.append(tri)

    for j in range(len(hyp_tok) - 2):
        tri = (hyp_tok[j], hyp_tok[j + 1], hyp_tok[j + 2])
        if tri[0] in STOP or tri[1] in STOP or tri[2] in STOP:
            continue
        hyp_trigs.append(tri)

    freq_ref: Dict[Tuple[str, str, str], int] = {}
    freq_hyp: Dict[Tuple[str, str, str], int] = {}
    for tri in ref_trigs:
        freq_ref[tri] = freq_ref.get(tri, 0) + 1
    for tri in hyp_trigs:
        freq_hyp[tri] = freq_hyp.get(tri, 0) + 1

    lowfreq_ref = {
        tri for tri, count in freq_ref.items() if count <= ANCHOR_MAX_FREQ
    }
    lowfreq_hyp = {
        tri for tri, count in freq_hyp.items() if count <= ANCHOR_MAX_FREQ
    }
    candidate_trigs = lowfreq_ref.intersection(lowfreq_hyp)

    anchors: List[Tuple[int, int]] = []
    j_last = 0
    for i in range(len(ref_tok) - 2):
        tri = (ref_tok[i], ref_tok[i + 1], ref_tok[i + 2])
        if tri not in candidate_trigs:
            continue
        for j in range(j_last, len(hyp_tok) - 2):
            if (hyp_tok[j], hyp_tok[j + 1], hyp_tok[j + 2]) == tri:
                anchors.append((i, j))
                j_last = j + 3
                break

    filtered: List[Tuple[int, int]] = []
    last_i, last_j = -1, -1
    for i, j in anchors:
        if i > last_i and j > last_j:
            filtered.append((i, j))
            last_i, last_j = i, j

    return filtered


COMMON_THRESHOLD = 0.05  # skip words appearing in >5% of the text


def extract_word_list(text: str, max_words: int = 50) -> List[str]:
    """Return frequent and noteworthy words from ``text`` for ASR prompting."""

    tokens = normalize(text).split()
    counts = Counter(t for t in tokens if t not in STOP and len(t) > 3)

    if len(tokens) >= 100:
        max_common = len(tokens) * COMMON_THRESHOLD
        counts = Counter({w: c for w, c in counts.items() if c <= max_common})

    first_pos: Dict[str, int] = {}
    for i, tok in enumerate(tokens):
        if tok not in first_pos:
            first_pos[tok] = i
    ordered = sorted(
        counts.items(), key=lambda x: (-x[1], first_pos.get(x[0], 0))
    )

    proper_raw = re.findall(r"\b[A-ZÁÉÍÓÚÑ][\wÁÉÍÓÚÑáéíóúñ]*\b", text)
    proper_tokens: List[str] = []
    seen: set[str] = set()
    for tok in proper_raw:
        norm = normalize(tok)
        if len(norm) > 3 and norm not in STOP and norm not in seen:
            proper_tokens.append(norm)
            seen.add(norm)

    result: List[str] = []
    for tok in proper_tokens:
        result.append(tok)
        if len(result) >= max_words:
            return result

    for tok, _ in ordered:
        if tok not in result:
            result.append(tok)
        if len(result) >= max_words:
            break
    return result[:max_words]<|MERGE_RESOLUTION|>--- conflicted
+++ resolved
@@ -107,10 +107,7 @@
     return re.sub(r"\s+", " ", text).strip()
 
 
-<<<<<<< HEAD
 # text_utils.py  – reemplaza la función completa
-=======
->>>>>>> e2ad4941
 
 
 def read_script(path: str) -> str:
