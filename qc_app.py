from __future__ import annotations
"""Tkinter GUI for the QC application (v5.3‑tc).

* Usa columna **tc** (time‑code) como instante de INICIO de la frase.
* Para reproducir un clip se toma el tc de la fila actual y el tc de la
  fila siguiente (o el final del archivo si no hay siguiente).
* Se mantiene **toda** la funcionalidad original: transcribe, AI‑review,
  edición de celdas, undo/redo, fusión, etc.
"""

import io
import time
import json
import os
import queue
import threading
import traceback
import shutil
import subprocess
from pathlib import Path

import pygame
import tkinter as tk
from tkinter import filedialog, messagebox, scrolledtext, ttk

try:
    import vlc  # opcional, para control de velocidad suave
except Exception:
    vlc = None

from utils.gui_errors import show_error

from alignment import build_rows, build_rows_from_words, WARN_WER
from text_utils import read_script, normalize
from rapidfuzz.distance import Levenshtein
from qc_utils import canonical_row, log_correction_metadata
from audacity_session import AudacityLabelSession

from audio_video_editor import build_intervals
# --------------------------------------------------------------------------------------
# utilidades de audio ------------------------------------------------------------------
# --------------------------------------------------------------------------------------

PLAYBACK_PAD = 1.0  # extra cushion to avoid premature cut-offs


def _format_tc(val: str | float) -> str:
    """Return ``val`` formatted as ``HH:MM:SS.d`` with one decimal."""
    try:
        t = float(val)
    except (TypeError, ValueError):
        return str(val)
    h = int(t // 3600)
    m = int((t % 3600) // 60)
    s = t % 60
    return f"{h:02d}:{m:02d}:{s:04.1f}"


def _parse_tc(text: str) -> str:
    """Parse ``text`` formatted with ``_format_tc`` back to seconds string."""
    if ":" in text:
        try:
            h, m, s = text.split(":")
            total = int(h) * 3600 + int(m) * 60 + float(s)
            return str(round(total, 2))
        except Exception:
            pass
    return text


def play_interval(path: str, start: float, end: float | None) -> None:
    """Play ``path`` from ``start`` seconds until ``end`` using pygame."""

    pygame.mixer.init()
    pygame.mixer.music.load(path)
    pygame.mixer.music.play(start=start)
    if end is not None:
        dur = max(0.0, end - start)
        ms = int((dur + PLAYBACK_PAD) * 1000)
        tk._default_root.after(ms, pygame.mixer.music.stop)


# --------------------------------------------------------------------------------------
# GUI principal ------------------------------------------------------------------------
# --------------------------------------------------------------------------------------

class App(tk.Tk):
    def __init__(self) -> None:
        super().__init__()
        self.title("QC‑Audiolibro v5.3‑tc")
        self.geometry("1850x760")

        # ------------------------- variables de la interfaz --------------------------
        self.v_ref = tk.StringVar(self)
        self.v_asr = tk.StringVar(self)
        self.v_audio = tk.StringVar(self)
        self.v_json = tk.StringVar(self)
        self.ai_one = tk.BooleanVar(self, value=False)
        self.v_ai_model = tk.StringVar(self, value="gpt-5")

        # --- Estadísticas y Filtros ---
        self.v_stats_total = tk.StringVar(self, value="Total: 0")
        self.v_stats_mal = tk.StringVar(self, value="Filas 'mal': 0")
        self.v_stats_pct = tk.StringVar(self, value="(0.0%)")
        self.v_filter_mal = tk.BooleanVar(self, value=False)
        self.all_rows: list[list] = []  # Almacén persistente de filas

        # Estados internos
        self.q: queue.Queue = queue.Queue()
        self.ok_rows: set[int] = set()
        self.undo_stack: list[str] = []
        self.redo_stack: list[str] = []
        self.merged_rows: dict[str, list[list[str]]] = {}
        self.correction_stats: dict[str, int] = {}

        self.selected_cell: tuple[str, str] | None = None
        self.tree_tag = "sel_cell"
        self.merged_tag = "merged"

        # Repro
        self._clip_item: str | None = None
        self._clip_start = 0.0
        self._clip_end: float | None = None
        self._clip_offset = 0.0  # offset within the current clip

        # Velocidad de reproducción
        self._play_rate: float = 1.0
        self._rate_wall_start: float | None = None
        self._rate_pos_start: float | None = None
        self._rate_job: str | None = None

        # Motor de audio
        self._audio_engine: str = "pygame"
        self._vlc_instance = None
        self._vlc_player = None
        if vlc is not None:
            try:
                self._vlc_instance = vlc.Instance()
                self._audio_engine = "vlc"
            except Exception:
                self._vlc_instance = None
                self._audio_engine = "pygame"
        # Preferir ffplay si está disponible
        self._ffplay_path: str | None = shutil.which("ffplay")
        self._ffplay_proc = None
        if self._ffplay_path:
            self._audio_engine = "ffplay"
        # Soporte de velocidad acelerada solo si hay ffplay
        self._supports_fast: bool = bool(self._ffplay_path)
        self._warned_fast: bool = False

        self.marker_path: Path | None = None
        self.audio_session: AudacityLabelSession | None = None

        self.pos_scale: tk.Scale | None = None
        self.pos_label: ttk.Label | None = None

        self._build_ui()
        self.after(250, self._poll)

        self._prog_win: tk.Toplevel | None = None  # ventana de progreso
        self._prog_bar: ttk.Progressbar | None = None
        self._prog_label: ttk.Label | None = None

    # ---------------------------------------------------------------- build UI ------
    def _build_ui(self) -> None:
        top = ttk.Frame(self)
        top.pack(fill="x", padx=3, pady=2)

        # Entradas de archivos -------------------------------------------------------
        self._lbl_entry(top, "Guion:", self.v_ref, 0, ("PDF/TXT", "*.pdf;*.txt"))
        self._lbl_entry(top, "TXT ASR:", self.v_asr, 1, ("TXT/CSV", "*.txt;*.csv"))
        self._lbl_entry(top, "Audio:", self.v_audio, 2,
                        ("Media", "*.mp3;*.wav;*.m4a;*.flac;*.ogg;*.aac;*.mp4"))

        ttk.Button(top, text="Transcribir", command=self.transcribe).grid(row=2, column=3, padx=6)
        ttk.Button(top, text="Procesar", width=11, command=self.launch).grid(
            row=0, column=3, rowspan=2, padx=6)

        ttk.Label(top, text="JSON:").grid(row=3, column=0, sticky="e")
        ttk.Entry(top, textvariable=self.v_json, width=70).grid(row=3, column=1)
        ttk.Button(top, text="Abrir JSON…", command=self.load_json).grid(row=3, column=2)

        ttk.Button(top, text="AI Review", command=self.ai_review).grid(row=3, column=3, padx=6)

        # Selector de modelo AI
        ai_models = ["gpt-5", "gpt-5-mini", "gpt-5-nano"]
        self.ai_model_combo = ttk.Combobox(
            top, textvariable=self.v_ai_model, values=ai_models, width=12)
        self.ai_model_combo.grid(row=3, column=4, padx=(0, 6))
        self.ai_model_combo.set(ai_models[0])

        ttk.Checkbutton(top, text="una fila", variable=self.ai_one).grid(row=3, column=5, padx=4)
        ttk.Button(
            top, text="Corregir transcript con AI", command=self.ai_correct_row
        ).grid(row=3, column=6, padx=6)
        ttk.Button(
            top, text="Corregir Desplazamientos", command=self.second_pass_sync
        ).grid(row=3, column=7, padx=6)
        ttk.Button(top, text="Detener análisis", command=self.stop_ai_review).grid(
            row=3, column=8, padx=6)
        ttk.Button(top, text="Crear EDL", command=self.create_edl).grid(
            row=3, column=9, padx=6)
        ttk.Button(
            top, text="Informe Corrección", command=self.generate_correction_report
        ).grid(row=3, column=10, padx=6)
        ttk.Button(
            top, text="Revisión AI Avanzada", command=self.advanced_ai_review
        ).grid(row=3, column=11, padx=6)

        # Frame para estadísticas y filtros
        stats_filter_frame = ttk.LabelFrame(self, text="Estadísticas y Filtros", padding=5)
        stats_filter_frame.pack(fill="x", padx=3, pady=2)

        stats_labels_frame = ttk.Frame(stats_filter_frame)
        stats_labels_frame.pack(side="left", padx=5)

        ttk.Label(stats_labels_frame, textvariable=self.v_stats_total).pack(side="left", padx=4)
        ttk.Label(stats_labels_frame, textvariable=self.v_stats_mal).pack(side="left", padx=4)
        ttk.Label(stats_labels_frame, textvariable=self.v_stats_pct).pack(side="left", padx=4)

        # Controles de filtro
        filter_controls_frame = ttk.Frame(stats_filter_frame)
        filter_controls_frame.pack(side="right", padx=5)
        ttk.Checkbutton(
            filter_controls_frame,
            text="Mostrar solo filas 'mal'",
            variable=self.v_filter_mal,
            command=self._apply_filter,
        ).pack()

        # Tabla principal -----------------------------------------------------------
        self._build_table()
        # Zona inferior con barra y log
        self.bottom_frame = ttk.Frame(self)
        self.bottom_frame.pack(side="bottom", fill="x")
        self._build_player_bar(self.bottom_frame)

        # Menu contextual y atajos -------------------------------------------
        self.menu = tk.Menu(self, tearoff=0)
        self.menu.add_command(
            label="Mover ↑", command=lambda: self._move_cell("up")
        )
        self.menu.add_command(
            label="Mover ↓", command=lambda: self._move_cell("down")
        )
        self.menu.add_separator()
        self.menu.add_command(
            label="↑ última palabra", command=lambda: self._move_word("up", "last")
        )
        self.menu.add_command(
            label="↓ última palabra", command=lambda: self._move_word("down", "last")
        )
        self.menu.add_command(
            label="↑ primera palabra", command=lambda: self._move_word("up", "first")
        )
        self.menu.add_command(
            label="↓ primera palabra", command=lambda: self._move_word("down", "first")
        )
        self.menu.add_separator()
        self.menu.add_command(
            label="Fusionar filas seleccionadas", command=self._merge_selected_rows
        )
        self.menu.add_command(label="Desagrupar fila", command=self._unmerge_row)

        self.bind_all("<Control-z>", self.undo)
        self.bind_all("<Control-Shift-Z>", self.redo)

        # Cuadro de log -------------------------------------------------------
        self.log_box = scrolledtext.ScrolledText(self.bottom_frame, height=5, state="disabled")
        self.log_box.pack(fill="x", padx=3, pady=2)

        # Eventos de tabla ----------------------------------------------------
        self.tree.bind("<Button-1>", self._cell_click)
        self.tree.bind("<Button-3>", self._popup_menu)
        self.tree.bind("<Double-1>", self._handle_double)
        self.tree.bind("<<TreeviewSelect>>", self._update_position)

        style = ttk.Style(self)
        style.configure("Treeview", rowheight=45)

        # instantánea inicial para undo --------------------------------------
        self._snapshot()

    def _lbl_entry(self, parent, text, var, row, ft):
        ttk.Label(parent, text=text).grid(row=row, column=0, sticky="e")
        ttk.Entry(parent, textvariable=var, width=70).grid(row=row, column=1)
        ttk.Button(parent, text="…", command=lambda: self._browse(var, ft)).grid(
            row=row, column=2)

    # ---------------------------------------------------------------- table ----------
    def _build_table(self) -> None:
        cols = ("ID", "✓", "OK", "AI", "WER", "tc", "Original", "ASR")
        widths = (50, 30, 40, 40, 60, 60, 750, 750)

        table_frame = ttk.Frame(self)
        table_frame.pack(fill="both", expand=True, padx=3, pady=2)

        self.tree = ttk.Treeview(
            table_frame, columns=cols, show="headings", height=27, selectmode="extended")
        for c, w in zip(cols, widths):
            self.tree.heading(c, text=c)
            if c not in ("Original", "ASR"):
                self.tree.column(c, width=w, anchor="w", stretch=False)
            else:
                self.tree.column(c, width=w, anchor="w")
        self.tree.pack(fill="both", expand=True, side="left")

        sb_y = ttk.Scrollbar(table_frame, orient="vertical", command=self.tree.yview)
        sb_y.pack(side="right", fill="y")
        sb_x = ttk.Scrollbar(table_frame, orient="horizontal", command=self.tree.xview)
        sb_x.pack(side="bottom", fill="x")
        self.tree.configure(yscrollcommand=sb_y.set, xscrollcommand=sb_x.set)

        pos_frame = ttk.Frame(table_frame)
        pos_frame.pack(side="right", fill="y", padx=(4, 0))
        self.pos_label = ttk.Label(pos_frame, text="0/0")
        self.pos_label.pack()
        self.pos_scale = tk.Scale(
            pos_frame,
            from_=1,
            to=1,
            orient="vertical",
            showvalue=False,
            command=self._on_pos_change,
        )
        self.pos_scale.pack(fill="y")

        self.tree.tag_configure("sel_cell", background="#d0e0ff")
        self.tree.tag_configure("merged", background="#f5f5f5")
        self.tree.tag_configure("processing", background="#fff2ab")

        # bindings
        self.tree.bind("<Double-1>", self._handle_double)

    # ------------------------------------------------------------- player bar -------
    def _build_player_bar(self, parent: tk.Widget | None = None) -> None:
        if parent is None:
            parent = self
        bar = ttk.Frame(parent)
        bar.pack(side="top", anchor="ne", padx=4, pady=4)
        ttk.Button(bar, text="▶", command=self._play_current_clip).pack(side="left", padx=4)
        ttk.Button(bar, text="←", command=self._prev_bad_row).pack(side="left", padx=4)
        ttk.Button(bar, text="→", command=self._next_bad_row).pack(side="left", padx=4)
        ttk.Button(bar, text="OK", command=self._clip_ok).pack(side="left", padx=4)
        ttk.Button(bar, text="mal", command=self._clip_bad).pack(side="left", padx=4)
        ttk.Button(bar, text="Marcar", command=self.set_marker).pack(side="left", padx=4)
        ttk.Button(bar, text="Guardar punto", command=self.save_bookmark).pack(
            side="left", padx=4)
        ttk.Button(bar, text="Ir al punto", command=self.goto_bookmark).pack(
            side="left", padx=4)

    def _update_stats(self) -> None:
        """Calcula y muestra las estadísticas de filas 'mal' usando self.all_rows."""
        total_rows = len(self.all_rows)
        mal_rows = sum(1 for row in self.all_rows if row[3] == "mal")

        pct = (mal_rows / total_rows * 100) if total_rows > 0 else 0.0
        self.v_stats_total.set(f"Total: {total_rows}")
        self.v_stats_mal.set(f"Filas 'mal': {mal_rows}")
        self.v_stats_pct.set(f"({pct:.1f}%)")

    def _apply_filter(self) -> None:
        """Rellena la tabla aplicando el filtro actual y actualiza UI."""
        self.tree.delete(*self.tree.get_children())  # Limpiar vista actual

        show_only_mal = self.v_filter_mal.get()
        rows_to_display = self.all_rows
        if show_only_mal:
            rows_to_display = [r for r in self.all_rows if r[3] == "mal"]

        for r in rows_to_display:
            vals = self._row_from_alignment(r)
            vals[6], vals[7] = str(vals[6]), str(vals[7])
            self.tree.insert("", tk.END, values=vals)

        self._update_scale_range()
        self._update_stats()

    # ---------------------------------------------------------------------------------
    # navegación de archivos ----------------------------------------------------------
    def _browse(self, var: tk.StringVar, ft: tuple[str, str]):
        p = filedialog.askopenfilename(filetypes=[ft])
        if p:
            var.set(p)

    # ------------------------------------------------------------------ utils
    def clear_table(self) -> None:
        self.tree.delete(*self.tree.get_children())
        self.ok_rows.clear()
        self.all_rows.clear()
        self._update_scale_range()
        self._update_stats()

    def save_json(self) -> None:
        if not self.v_json.get():
            p = filedialog.asksaveasfilename(
                filetypes=[("QC JSON", "*.qc.json;*.json")],
                defaultextension=".json",
            )
            if not p:
                return
            self.v_json.set(p)
        try:
            rows = [list(self.tree.item(i)["values"]) for i in self.tree.get_children()]
            for r in rows:
                idx_tc = max(0, len(r) - 3)
                r[idx_tc] = _parse_tc(str(r[idx_tc]))
            Path(self.v_json.get()).write_text(
                json.dumps(rows, ensure_ascii=False, indent=2), encoding="utf8"
            )
            self._log(f"✔ Guardado {self.v_json.get()}")
        except Exception as e:
            show_error("Error", e)

    # ---------------------------------------------------------------------------------
    # mensajes log ---------------------------------------------------------------------
    def _log(self, msg: str):
        self.log_box.configure(state="normal")
        self.log_box.insert("end", msg + "\n")
        self.log_box.configure(state="disabled")
        self.log_box.see("end")

    # ---------------------------------------------------------------------------------
    # Transcripción -------------------------------------------------------------------
    def transcribe(self):
        if not self.v_audio.get():
            messagebox.showwarning("Falta info", "Selecciona archivo de audio")
            return
        if not self.v_ref.get():
            messagebox.showwarning(
                "Falta info", "Selecciona guion para guiar la transcripción"
            )
            return
        self._log("⏳ Transcribiendo…")
        self._show_progress("Transcribiendo…", determinate=True)
        threading.Thread(target=self._transcribe_worker, daemon=True).start()

    def _transcribe_worker(self) -> None:
        try:
            from transcriber import transcribe_word_csv

            out = transcribe_word_csv(
                self.v_audio.get(),
                script_path=self.v_ref.get(),
                progress_queue=self.q,
            )
            self.q.put(("SET_ASR", str(out)))
            self.q.put(f"✔ Transcripción guardada en {out}")
        except BaseException as exc:  # noqa: BLE001 - catch SystemExit too
            show_error("Error", exc)

    # ──────────────────────────────────────────────────────────────────────────────
    # Normaliza la lista que llega de build_rows a las 8 columnas de la GUI
    # Orden final: [ID, ✓, OK, AI, WER, tc, Original, ASR]
    # ──────────────────────────────────────────────────────────────────────────────
    def _row_from_alignment(self, r: list) -> list:
        # Devuelve SIEMPRE 8 columnas y formatea tc como HH:MM:SS.d
        try:
            vals = list(r)
            if not vals:
                return ["", "", "", "", "", "", "", ""]
            idx_tc = len(vals) - 3 if len(vals) >= 3 else 0
            try:
                vals[idx_tc] = _format_tc(vals[idx_tc])
            except Exception:
                pass
            if len(vals) == 6:
                out = [vals[0], vals[1], "", "", vals[2], vals[3], str(vals[4]), str(vals[5])]
            else:
                id_ = vals[0] if len(vals) > 0 else ""
                flag = vals[1] if len(vals) > 1 else ""
                ok = vals[2] if len(vals) > 2 else ""
                ai = vals[3] if len(vals) > 3 else ""
                wer = vals[4] if len(vals) > 4 else ""
                tc = vals[idx_tc]
                orig = vals[-2] if len(vals) >= 2 else ""
                asr = vals[-1] if len(vals) >= 1 else ""
                out = [id_, flag, ok, ai, wer, tc, str(orig), str(asr)]
            return out
        except Exception:
            return list(r)

    # ───────────────────────────────── ventana de progreso ─────────────────────────
    def _show_progress(self, text: str = "Procesando…", *, determinate: bool = False) -> None:
        """Create modal window with progress bar."""
        if self._prog_win:
            return
        win = tk.Toplevel(self)
        win.title(text)
        win.resizable(False, False)
        win.transient(self)
        win.grab_set()
        ttk.Label(win, text=text, padding=12).pack()
        mode = "determinate" if determinate else "indeterminate"
        pb = ttk.Progressbar(win, mode=mode, length=220, maximum=100)
        pb.pack(padx=12, pady=(0, 6))
        if determinate:
            pb["value"] = 0
        else:
            pb.start(10)
        lbl = ttk.Label(win, text="0%" if determinate else "")
        lbl.pack(pady=(0, 12))
        self._prog_win = win
        self._prog_bar = pb
        self._prog_label = lbl

    def _close_progress(self) -> None:
        """Cierra la ventana de progreso, si existe."""
        if self._prog_win:
            self._prog_win.destroy()
            self._prog_win = None
            self._prog_bar = None
            self._prog_label = None

    def _update_progress(self, pct: int) -> None:
        if self._prog_bar:
            self._prog_bar["value"] = pct
        if self._prog_label:
            self._prog_label["text"] = f"{pct}%"

    # ───────────────────────────────────────────────────────────────────────────────

    # ---------------------------------------------------------------------------------
    # Procesar align ------------------------------------------------------------------
    def launch(self) -> None:
        """Arranca el alineado REF-ASR en un hilo y muestra feedback inmediato."""
        if not (self.v_ref.get() and self.v_asr.get()):
            messagebox.showwarning("Falta info", "Selecciona guion y TXT ASR.")
            return

        self._log("⏳ Procesando…")
        self._show_progress("Procesando…")

        threading.Thread(target=self._worker, daemon=True).start()

    # ---------------------------------------------------------------------------------
    # AI review -----------------------------------------------------------------------
    def ai_review(self):
        if not self.v_json.get():
            messagebox.showwarning("Falta info", "Cargar JSON primero")
            return
        if not os.getenv("OPENAI_API_KEY"):
            messagebox.showwarning(
                "Falta OPENAI_API_KEY",
                "Configura la variable OPENAI_API_KEY antes de continuar",
            )
            return

        model = self.v_ai_model.get()
        if self.ai_one.get():
            sel = self.tree.selection()
            if not sel:
                messagebox.showwarning("Falta info", "Selecciona una fila")
                return
            iid = sel[0]
<<<<<<< HEAD
            row_id = self.tree.set(iid, "ID")
            self._log(f"⏳ Revisión AI fila {row_id}…")
            self.q.put(("AI_START_ID", row_id))
=======
            original = self.tree.set(iid, "Original")
            asr = self.tree.set(iid, "ASR")
            if not original.strip() or not asr.strip():
                messagebox.showwarning(
                    "Falta texto",
                    "La fila seleccionada no tiene texto en 'Original' o 'ASR'.")
                return
            self._log("⏳ Revisión AI fila…")
>>>>>>> 13643ef7
            threading.Thread(
                target=self._ai_review_one_worker,
                args=(row_id, model),
                daemon=True,
            ).start()
        else:
            self._log(
                "⏳ Solicitando revisión AI (esto puede tardar unos segundos)…"
            )
            threading.Thread(
                target=self._ai_review_worker,
                args=(self.all_rows, model),
                daemon=True,
            ).start()

    def ai_correct_row(self):
        sel = self.tree.selection()
        if not sel:
            messagebox.showwarning("Falta info", "Selecciona una fila para corregir")
            return
        iid = sel[0]
        row_id = self.tree.set(iid, "ID")

        row_data = next((r for r in self.all_rows if str(r[0]) == row_id), None)
        if not row_data:
            return
        original, asr = row_data[6], row_data[7]

        if not original.strip() or not asr.strip():
            messagebox.showwarning(
                "Falta texto",
                "La fila seleccionada no tiene texto en 'Original' o 'ASR' para corregir.")
            return

<<<<<<< HEAD
        self._snapshot()
        self._log(f"⏳ Corrección y supervisión AI para fila {row_id}…")
        self.q.put(("AI_START_ID", row_id))
=======
        self._snapshot()  # For undo functionality
        self._log(f"⏳ Corrección y supervisión AI para fila {self.tree.set(iid, 'ID')}…")

        tags = list(self.tree.item(iid, "tags"))
        if "processing" not in tags:
            tags.append("processing")
            self.tree.item(iid, tags=tuple(tags))
>>>>>>> 13643ef7

        model = self.v_ai_model.get()
        threading.Thread(
            target=self._ai_correct_worker,
            args=(row_id, original, asr, model),
            daemon=True,
        ).start()

    def _ai_correct_worker(self, row_id: str, original: str, asr: str, model: str) -> None:
        try:
            from ai_review import correct_and_supervise_text
            final_asr, verdict, proposed = correct_and_supervise_text(
                original, asr, model=model
            )
            self.q.put(
                (
                    "AI_CORRECTION_SUPERVISED_ID",
                    (row_id, original, asr, final_asr, verdict, proposed),
                )
            )
        except Exception:
            buf = io.StringIO()
            traceback.print_exc(file=buf)
            self.q.put(buf.getvalue())
        finally:
            self.q.put(("AI_DONE_ID", row_id))

    def stop_ai_review(self):
        try:
            from ai_review import stop_review

            stop_review()
            self._log("⏹ Deteniendo análisis AI…")
        except Exception as exc:
            self._log(str(exc))

    def _ai_review_worker(self, rows_to_review: list[list] | None = None, model: str | None = None) -> None:
        """Run batch AI review updating the GUI incrementally."""
        try:
            import ai_review
            model = model or self.v_ai_model.get()

            if not rows_to_review:
                approved, remaining = ai_review.review_file(self.v_json.get(), model=model)
                self.q.put(("RELOAD", None))
                if ai_review._stop_review:
                    self.q.put("⚠ Revisión detenida")
                else:
                    self.q.put(f"✔ Auto-aprobadas {approved} / Restantes {remaining}")
                return

            def progress(stage: str, idx: int, row: list) -> None:
                row_id = str(row[0])
                if stage == "start":
                    self.q.put(("AI_START_ID", row_id))
                else:
                    self.q.put(("AI_ROW_ID", (row_id, row[3], row[2])))

            try:
                approved, remaining = ai_review.review_file(
                    self.v_json.get(), progress_callback=progress, model=model
                )
            except TypeError:
                # Fallback for older ai_review versions without progress_callback
                approved, remaining = ai_review.review_file(self.v_json.get(), model=model)
                self.q.put(("RELOAD", None))
                if ai_review._stop_review:
                    self.q.put("⚠ Revisión detenida")
                else:
                    self.q.put(
                        f"✔ Auto-aprobadas {approved} / Restantes {remaining}"
                    )
                return

            if ai_review._stop_review:
                self.q.put("⚠ Revisión detenida")
            else:
                self.q.put(
                    f"✔ Auto-aprobadas {approved} / Restantes {remaining}"
                )
        except Exception:
            buf = io.StringIO()
            traceback.print_exc(file=buf)
            err = buf.getvalue()
            print(err)
            self.q.put(err)

    def _ai_review_one_worker(self, row_id: str, model: str) -> None:
        try:
            from ai_review import review_row
            row_data = next((r for r in self.all_rows if str(r[0]) == row_id), None)
            if not row_data:
                self.q.put(f"Error: No se encontró la fila con ID {row_id}")
                return

            review_row(row_data, model=model)
            verdict = row_data[3]
            ok = row_data[2]
            self.q.put(("AI_ROW_ID", (row_id, verdict, ok)))
        except Exception:
            buf = io.StringIO()
            traceback.print_exc(file=buf)
            self.q.put(buf.getvalue())

    # ---------------------------------------------------------------------------------
    # JSON ---------------------------------------------------------------------------
    def load_json(self):
        if not self.v_json.get():
            p = filedialog.askopenfilename(filetypes=[("QC JSON", "*.qc.json;*.json")])
            if not p:
                return
            self.v_json.set(p)

        try:
            self.all_rows = json.loads(Path(self.v_json.get()).read_text(encoding="utf8"))
            self.correction_stats.clear()
            self._apply_filter()  # Rellena la tabla y actualiza stats
            self._snapshot()
            self._load_marker()
            self._load_bookmark_selection()
            self._log(f"✔ Cargado {self.v_json.get()}")
        except Exception as e:
            show_error("Error", e)
    # Reproducción -------------------------------------------------------------------

    def _handle_double(self, event: tk.Event) -> None:
        item = self.tree.identify_row(event.y)
        col = self.tree.identify_column(event.x)
        if not item:
            return
        if col == "#3":
            self._toggle_ok(item)
            return
        self._play_clip(item)

    def _play_clip(self, iid: str):
        """Calcula tc inicio ‑ fin y prepara _clip_*"""
        if not self.v_audio.get():
            messagebox.showwarning("Falta audio", "Selecciona archivo de audio")
            return
        try:
            start = float(_parse_tc(self.tree.set(iid, "tc")))
        except ValueError:
            return
        children = list(self.tree.get_children())
        idx = children.index(iid)
        end = None
        for next_iid in children[idx + 1:]:
            try:
                t = float(_parse_tc(self.tree.set(next_iid, "tc")))
            except ValueError:
                continue
            if t > start:
                end = t
                break
        self._clip_item, self._clip_start, self._clip_end = iid, start, end
        self._clip_offset = 0.0
        self._show_text_popup(iid)
        self._play_current_clip()

    def _play_current_clip(self):
        if self._clip_item and self.v_audio.get():
            start = self._clip_start + self._clip_offset
            # Asegurar que no queden reproducciones previas activas
            self._stop_all_audio()
            # Si se pidió velocidad >1x y no soportamos fast, degradar a 1x con aviso
            if abs(self._play_rate - 1.0) > 1e-6 and not self._supports_fast:
                self._play_rate = 1.0
                self._warn_fast_unavailable()
            if (getattr(self, "_ffplay_path", None)
                    and getattr(self, "_audio_engine", "") == "ffplay"):
                self._play_ffplay(start, self._clip_end)
            else:
                # Sin ffplay: siempre 1x, sin hack de saltos
                self._cancel_rate_job()
                play_interval(self.v_audio.get(), start, self._clip_end)

    def _seek_clip(self, offset: float) -> None:
        """Move playback head to ``offset`` seconds within current clip."""
        self._clip_offset = max(0.0, offset)
        # Reinicia reproducción limpiamente con el nuevo offset
        self._stop_all_audio()
        self._play_current_clip()

    # ----------------------------- motor FFPLAY -------------------------------------
    def _play_ffplay(self, start: float, end: float | None) -> None:
        # Matar cualquier reproducción previa (ffplay/pygame/vlc)
        self._stop_all_audio()
        # Construir comando
        rate = max(0.5, min(2.0, float(self._play_rate)))
        cmd = [
            self._ffplay_path, "-hide_banner", "-loglevel", "error",
            "-nodisp", "-autoexit", "-vn"
        ]
        if start and start > 0:
            cmd += ["-ss", f"{start:.3f}"]
        if end is not None and end > start:
            dur = max(0.0, end - start + PLAYBACK_PAD)
            cmd += ["-t", f"{dur:.3f}"]
        if abs(rate - 1.0) > 1e-6:
            cmd += ["-af", f"atempo={rate:.3f}"]
        cmd += [self.v_audio.get()]
        try:
            self._ffplay_proc = subprocess.Popen(
                cmd, stdout=subprocess.DEVNULL, stderr=subprocess.DEVNULL)
            self._rate_wall_start = time.monotonic()
            self._rate_pos_start = start
        except Exception:
            # Fallback a pygame
            self._audio_engine = "pygame"
            if abs(self._play_rate - 1.0) < 1e-6:
                play_interval(self.v_audio.get(), start, end)
            else:
                self._start_rate_playback()

    # ----------------------------- motor VLC ---------------------------------------
    def _play_vlc(self, start: float, end: float | None) -> None:
        try:
            # detener reproducción previa
            if self._vlc_player is not None:
                try:
                    self._vlc_player.stop()
                except Exception:
                    pass
            media = self._vlc_instance.media_new_path(self.v_audio.get())
            opts = [f":start-time={start}"]
            if end is not None:
                opts.append(f":stop-time={end}")
            try:
                media.add_options(*opts)
            except Exception:
                for o in opts:
                    try:
                        media.add_option(o)
                    except Exception:
                        pass
            player = self._vlc_instance.media_player_new()
            player.set_media(media)
            player.play()
            try:
                player.set_rate(float(self._play_rate))
            except Exception:
                pass
            self._vlc_player = player
        except Exception:
            # Fallback a pygame
            self._audio_engine = "pygame"
            if abs(self._play_rate - 1.0) > 1e-6:
                self._start_rate_playback()
            else:
                play_interval(self.v_audio.get(), start, end)

    def _cancel_rate_job(self) -> None:
        if getattr(self, "_rate_job", None):
            try:
                self.after_cancel(self._rate_job)
            except Exception:
                pass
            self._rate_job = None

    def _start_rate_playback(self) -> None:
        # Punto de inicio deseado
        self._stop_all_audio()
        pos = self._clip_start + self._clip_offset
        try:
            pygame.mixer.init()
            pygame.mixer.music.load(self.v_audio.get())
            pygame.mixer.music.play(start=pos)
        except Exception:
            # Fallback
            play_interval(self.v_audio.get(), pos, self._clip_end)
        # Anclas para calcular posición deseada según la pared de tiempo
        self._rate_wall_start = time.monotonic()
        self._rate_pos_start = pos
        self._schedule_rate_tick()

    def _schedule_rate_tick(self) -> None:
        self._cancel_rate_job()
        self._rate_job = self.after(150, self._rate_tick)

    def _rate_tick(self) -> None:
        # Si no hay velocidad acelerada, no continuar
        if abs(self._play_rate - 1.0) < 1e-6 or not self._supports_fast:
            self._cancel_rate_job()
            return
        if self._rate_wall_start is None or self._rate_pos_start is None:
            return
        # Calcular posición deseada
        now = time.monotonic()
        elapsed = now - self._rate_wall_start
        rate = max(self._play_rate, 0.1)
        desired = self._rate_pos_start + elapsed * rate
        clip_end = self._clip_end if self._clip_end is not None else float("inf")
        if desired >= clip_end + PLAYBACK_PAD:
            try:
                pygame.mixer.music.stop()
            except Exception:
                pass
            self._cancel_rate_job()
            return

        # Posición real
        actual = desired
        try:
            if pygame.mixer.get_init() and pygame.mixer.music.get_busy():
                pos_ms = pygame.mixer.music.get_pos()
                if pos_ms >= 0:
                    actual = self._clip_start + self._clip_offset + pos_ms / 1000.0
        except Exception:
            pass

        # Si hay desviación, re-lanzar al punto deseado
        if abs(desired - actual) > 0.3:
            try:
                pygame.mixer.music.play(start=desired)
            except Exception:
                pass

        self._schedule_rate_tick()

    def _warn_fast_unavailable(self) -> None:
        if not self._warned_fast:
            self._warned_fast = True
            self._log("Velocidad >1x requiere FFmpeg/ffplay en el PATH. Reproduciendo a 1x.")
            try:
                messagebox.showinfo(
                    "Velocidad no disponible",
                    "Para reproducir a 1.5x o 2x, instala FFmpeg y asegúrate de "
                    "tener ffplay en el PATH.\n\nSe usa 1x por ahora.",
                )
            except Exception:
                pass

    def _stop_all_audio(self) -> None:
        """Detiene cualquier motor de audio activo y cancela timers."""
        self._cancel_rate_job()
        # ffplay
        try:
            if getattr(self, "_ffplay_proc", None) is not None:
                self._ffplay_proc.kill()
                self._ffplay_proc = None
        except Exception:
            pass
        # vlc
        try:
            if getattr(self, "_vlc_player", None) is not None:
                self._vlc_player.stop()
                self._vlc_player = None
        except Exception:
            pass
        # pygame
        try:
            if pygame.mixer.get_init():
                pygame.mixer.music.stop()
        except Exception:
            pass

    def _show_text_popup(self, iid: str) -> None:
        """Display full text for Original and ASR with timeline controls."""
        original = self.tree.set(iid, "Original")
        asr = self.tree.set(iid, "ASR")

        win = tk.Toplevel(self)
        win.title("Texto completo")

        text_frame = ttk.Frame(win)
        text_frame.pack(fill="both", expand=True, padx=10, pady=10)

        st_orig = scrolledtext.ScrolledText(text_frame, width=50, height=10, wrap="word")
        st_asr = scrolledtext.ScrolledText(text_frame, width=50, height=10, wrap="word")
        st_orig.insert("1.0", original)
        st_asr.insert("1.0", asr)
        st_orig.configure(state="disabled")
        st_asr.configure(state="disabled")
        st_orig.pack(side="left", fill="both", expand=True, padx=(0, 5))
        st_asr.pack(side="left", fill="both", expand=True, padx=(5, 0))

        dur = (self._clip_end or self._clip_start) - self._clip_start
        scale = ttk.Scale(win, from_=0.0, to=max(dur, 0.0), orient="horizontal", length=400)
        scale.set(self._clip_offset)
        scale.pack(fill="x", padx=10, pady=(0, 10))

        def _seek(event=None):
            self._seek_clip(float(scale.get()))

        scale.bind("<ButtonRelease-1>", _seek)

        def _update():
            if getattr(self, "_audio_engine", "") == "ffplay":
                if self._rate_wall_start is not None and self._rate_pos_start is not None:
                    wall_elapsed = time.monotonic() - self._rate_wall_start
                    rate = max(self._play_rate, 0.1)
                    rel = (self._rate_pos_start - self._clip_start) + wall_elapsed * rate
                    rel = max(0.0, min(max(dur, 0.0), rel))
                    scale.set(rel)
            elif (getattr(self, "_audio_engine", "") == "vlc"
                    and getattr(self, "_vlc_player", None) is not None):
                try:
                    cur_ms = self._vlc_player.get_time()
                    if cur_ms >= 0:
                        rel = (cur_ms / 1000.0) - self._clip_start
                        rel = max(0.0, min(max(dur, 0.0), rel))
                        scale.set(rel)
                except Exception:
                    pass
            else:
                if abs(self._play_rate - 1.0) < 1e-6:
                    if pygame.mixer.get_init() and pygame.mixer.music.get_busy():
                        pos = pygame.mixer.music.get_pos()
                        if pos >= 0:
                            scale.set(self._clip_offset + pos / 1000)
                else:
                    if self._rate_wall_start is not None and self._rate_pos_start is not None:
                        wall_elapsed = time.monotonic() - self._rate_wall_start
                        rel = (self._rate_pos_start - self._clip_start)
                        rel += wall_elapsed * self._play_rate
                        rel = max(0.0, min(max(dur, 0.0), rel))
                        scale.set(rel)
            win.after(100, _update)

        _update()

        # Controles de velocidad
        rate_frame = ttk.Frame(win)
        rate_frame.pack(pady=(0, 6))

        def _set_rate(r: float):
            # Si no hay soporte fast, degradar a 1x y avisar
            if abs(r - 1.0) > 1e-6 and not self._supports_fast:
                self._play_rate = 1.0
                self._warn_fast_unavailable()
                return
            self._play_rate = r
            if getattr(self, "_audio_engine", "") == "ffplay":
                # Reiniciar en el punto actual con nueva velocidad
                self._clip_offset = float(scale.get())
                self._stop_all_audio()
                self._play_current_clip()
            elif (getattr(self, "_audio_engine", "") == "vlc"
                    and getattr(self, "_vlc_player", None) is not None):
                try:
                    self._vlc_player.set_rate(float(r))
                except Exception:
                    pass
            else:
                # Sin soporte de fast, mantener 1x
                self._play_rate = 1.0
                self._warn_fast_unavailable()

        ttk.Label(rate_frame, text="Velocidad:").pack(side="left", padx=(0, 6))
        ttk.Button(rate_frame, text="1x", command=lambda: _set_rate(1.0)).pack(
            side="left", padx=2)
        ttk.Button(rate_frame, text="1.5x", command=lambda: _set_rate(1.5)).pack(
            side="left", padx=2)
        ttk.Button(rate_frame, text="2x", command=lambda: _set_rate(2.0)).pack(
            side="left", padx=2)

        btns = ttk.Frame(win)
        btns.pack(pady=(0, 10))
        ttk.Button(btns, text="OK", command=lambda: self._popup_mark_ok(iid, win)).pack(
            side="left", padx=4)
        ttk.Button(
            btns, text="Marcar",
            command=lambda: self.add_audacity_marker(
                self._clip_start + float(scale.get()))
        ).pack(side="left", padx=4)

        def _close():
            self._stop_all_audio()
            win.destroy()

        win.protocol("WM_DELETE_WINDOW", _close)
        ttk.Button(btns, text="Cerrar", command=_close).pack(side="left", padx=4)

    def _toggle_ok(self, item: str) -> None:
        current = self.tree.set(item, "OK")
        new_val = "" if current == "OK" else "OK"
        self.tree.set(item, "OK", new_val)
        try:
            line_id = int(self.tree.set(item, "ID"))
        except Exception:
            return
        if new_val:
            self.ok_rows.add(line_id)
        else:
            self.ok_rows.discard(line_id)
        self.save_json()

    def _popup_mark_ok(self, iid: str, win: tk.Toplevel) -> None:
        self.tree.set(iid, "OK", "OK")
        try:
            line_id = int(self.tree.set(iid, "ID"))
            self.ok_rows.add(line_id)
        except Exception:
            pass
        win.destroy()
        self.save_json()

    def _update_metrics(self, iid: str, *, save: bool = True) -> None:
        """Recalculate flag and WER after modifying text."""
        original = self.tree.set(iid, "Original")
        asr = self.tree.set(iid, "ASR")
        ref_t = normalize(original, strip_punct=False).split()
        hyp_t = normalize(asr, strip_punct=False).split()
        if hyp_t:
            wer_val = Levenshtein.normalized_distance(ref_t, hyp_t)
            base_ref = [t.strip(".,;!") for t in ref_t]
            base_hyp = [t.strip(".,;!") for t in hyp_t]
            base_wer = Levenshtein.normalized_distance(base_ref, base_hyp)
        else:
            wer_val = 1.0
            base_wer = 1.0
        if base_wer <= 0.05:
            flag = "✅"
        else:
            thr = 0.20 if len(ref_t) < 5 else WARN_WER
            flag = "✅" if wer_val <= thr else ("⚠️" if wer_val <= 0.20 else "❌")
        self.tree.set(iid, "✓", flag)
        self.tree.set(iid, "WER", f"{wer_val*100:.1f}")
        if save:
            self.save_json()

    def _recompute_tc(self) -> None:
        """Normalise time codes while keeping large jumps visible for review."""
        last: float | None = None
        drift: list[str] = []
        for iid in self.tree.get_children():
            raw = self.tree.set(iid, "tc")
            try:
                tc = float(_parse_tc(raw))
            except (TypeError, ValueError):
                tc = last if last is not None else 0.0
            if last is None:
                last = tc
            elif tc < last - 0.35:
                if last - tc <= 1.0:
                    tc = last
                else:
                    drift.append(iid)
                    last = tc
            else:
                last = tc
            self.tree.set(iid, "tc", _format_tc(tc))
        if drift:
            self._log(f"[TC] {len(drift)} filas mantienen saltos de tiempo; revisar.")

    def _clip_ok(self):
        if self._clip_item:
            self.tree.set(self._clip_item, "AI", "ok")
            self._update_row_in_all_rows(self._clip_item, "AI", "ok")
            self._apply_filter()
        self._hide_clip()

    def _clip_bad(self):
        if self._clip_item:
            self.tree.set(self._clip_item, "AI", "mal")
            self._update_row_in_all_rows(self._clip_item, "AI", "mal")
            self._apply_filter()
        self._hide_clip()

    def _hide_clip(self) -> None:
        self._stop_all_audio()
        self._clip_item = None

    def _next_bad_row(self):
        """Jump to the next row marked ``"mal"`` and not already ``"OK"``."""
        children = list(self.tree.get_children())
        if not children:
            return
        start = 0
        if self._clip_item and self._clip_item in children:
            start = children.index(self._clip_item) + 1
        sequence = children[start:] + children[:start]
        for iid in sequence:
            if (
                self.tree.set(iid, "AI") == "mal"
                and self.tree.set(iid, "OK") != "OK"
            ):
                self.tree.see(iid)
                self._play_clip(iid)
                return

    def _prev_bad_row(self):
        """Jump to the previous row marked ``"mal"`` and not ``"OK"``."""
        children = list(self.tree.get_children())
        if not children:
            return
        start = len(children) - 1
        if self._clip_item and self._clip_item in children:
            start = children.index(self._clip_item) - 1
        first_part = list(reversed(children[: start + 1]))
        second_part = list(reversed(children[start + 1:]))
        for iid in first_part + second_part:
            if (
                self.tree.set(iid, "AI") == "mal"
                and self.tree.set(iid, "OK") != "OK"
            ):
                self.tree.see(iid)
                self._play_clip(iid)
                return

    # --------------------------------------------------------------- cell utils
    def _cell_click(self, event: tk.Event) -> None:
        item = self.tree.identify_row(event.y)
        col = self.tree.identify_column(event.x)
        for iid in self.tree.get_children():
            tags = list(self.tree.item(iid, "tags"))
            if self.tree_tag in tags:
                tags.remove(self.tree_tag)
                self.tree.item(iid, tags=tuple(tags))
        if col not in ("#7", "#8") or not item:
            self.selected_cell = None
            return
        tags = list(self.tree.item(item, "tags"))
        if self.tree_tag not in tags:
            tags.append(self.tree_tag)
            self.tree.item(item, tags=tuple(tags))
        self.selected_cell = (item, col)

    def _popup_menu(self, event: tk.Event) -> None:
        item = self.tree.identify_row(event.y)
        self._cell_click(event)
        sel = self.tree.selection()
        self.menu.entryconfig(
            "Fusionar filas seleccionadas",
            state="normal" if len(sel) > 1 else "disabled",
        )
        if item:
            self.menu.tk_popup(event.x_root, event.y_root)

    def _move_cell(self, direction: str) -> None:
        if not self.selected_cell:
            return
        item, col_id = self.selected_cell
        children = self.tree.get_children()
        idx = children.index(item)
        dst_idx = idx - 1 if direction == "up" else idx + 1
        if dst_idx < 0 or dst_idx >= len(children):
            return
        dst_item = children[dst_idx]
        col = "Original" if col_id == "#7" else "ASR"
        src_text = self.tree.set(item, col)
        if not src_text:
            return
        dst_text = self.tree.set(dst_item, col)
        fused = (
            (dst_text.rstrip().rstrip(".") + " " + src_text).strip()
            if direction == "up"
            else (src_text.rstrip(".") + " " + dst_text).strip()
        )
        self._snapshot()
        self.tree.set(dst_item, col, fused)
        self.tree.set(item, col, "")
        other_col = "ASR" if col == "Original" else "Original"
        if not self.tree.set(item, col) and not self.tree.set(item, other_col):
            self.tree.delete(item)
        self.selected_cell = None
        for iid in self.tree.get_children():
            tags = list(self.tree.item(iid, "tags"))
            if self.tree_tag in tags:
                tags.remove(self.tree_tag)
                self.tree.item(iid, tags=tuple(tags))
        self._recompute_tc()
        self._update_metrics(dst_item)
        self._update_metrics(item)
        self.save_json()

    def _move_word(self, direction: str, which: str) -> None:
        if not self.selected_cell:
            return
        item, col_id = self.selected_cell
        children = self.tree.get_children()
        idx = children.index(item)
        dst_idx = idx - 1 if direction == "up" else idx + 1
        if dst_idx < 0 or dst_idx >= len(children):
            return
        dst_item = children[dst_idx]
        col = "Original" if col_id == "#7" else "ASR"
        src_text = self.tree.set(item, col).strip()
        if not src_text:
            return
        words = src_text.split()
        if not words:
            return
        word = words.pop(0 if which == "first" else -1)
        self._snapshot()
        self.tree.set(item, col, " ".join(words))
        dst_text = self.tree.set(dst_item, col).strip()
        fused = (
            (dst_text + " " + word).strip()
            if direction == "up"
            else (word + " " + dst_text).strip()
        )
        self.tree.set(dst_item, col, fused)
        other_col = "ASR" if col == "Original" else "Original"
        if not self.tree.set(item, col) and not self.tree.set(item, other_col):
            self.tree.delete(item)
        self.selected_cell = None
        for iid in self.tree.get_children():
            tags = list(self.tree.item(iid, "tags"))
            if self.tree_tag in tags:
                tags.remove(self.tree_tag)
                self.tree.item(iid, tags=tuple(tags))
        self._recompute_tc()
        self._update_metrics(dst_item)
        self._update_metrics(item)
        self.save_json()

    # ------------------------------------------------------------- position bar
    def _on_pos_change(self, value: str) -> None:
        if not self.tree.get_children():
            return
        idx = int(float(value)) - 1
        children = self.tree.get_children()
        idx = max(0, min(len(children) - 1, idx))
        iid = children[idx]
        self.tree.see(iid)
        self.tree.selection_set(iid)
        self._update_position()

    def _update_position(self, event: tk.Event | None = None) -> None:
        if not self.tree.get_children():
            self.pos_label.config(text="0/0")
            return
        sel = self.tree.selection()
        if not sel:
            return
        idx = self.tree.index(sel[0]) + 1
        total = len(self.tree.get_children())
        self.pos_label.config(text=f"{idx}/{total}")
        if self.pos_scale:
            self.pos_scale.configure(to=total)
        self.pos_scale.set(idx)

    def _update_scale_range(self) -> None:
        total = len(self.tree.get_children())
        if self.pos_scale:
            self.pos_scale.configure(to=max(total, 1))
        if self.pos_label:
            sel = self.tree.selection()
            idx = self.tree.index(sel[0]) + 1 if sel else 0
            self.pos_label.config(text=f"{idx}/{total}")

    # ------------------------------------------------------------- marker utils
    def set_marker(self) -> None:
        if not self.v_json.get():
            return
        sel = self.tree.selection()
        if not sel:
            return
        idx = self.tree.index(sel[0])
        self.marker_path = Path(self.v_json.get()).with_suffix(".marker")
        self.marker_path.write_text(str(idx), encoding="utf8")
        self._log(f"✔ Marcador en fila {idx + 1}")

    def _get_audacity_session(self) -> AudacityLabelSession | None:
        if not self.v_audio.get():
            return None
        if self.audio_session and self.audio_session.audio_path == Path(self.v_audio.get()):
            return self.audio_session
        try:
            self.audio_session = AudacityLabelSession(self.v_audio.get())
        except Exception as exc:
            self._log(str(exc))
            self.audio_session = None
        return self.audio_session

    def add_audacity_marker(self, time_sec: float) -> None:
        session = self._get_audacity_session()
        if not session:
            return
        session.add_marker(time_sec)
        self._log(f"✔ Marker Audacity {time_sec:.2f}s")

    # ------------------------------------------------------------- bookmark utils
    def _bookmark_path(self) -> Path | None:
        if not self.v_json.get():
            return None
        return Path(self.v_json.get()).with_suffix(".bookmark.json")

    def save_bookmark(self, abs_time: float | None = None) -> None:
        """Guarda un 'punto' para retomar. Si ``abs_time`` no se pasa, usa
        el inicio de la fila seleccionada. Persiste en un archivo junto al JSON.
        """
        if not self.v_json.get():
            messagebox.showwarning("Sin JSON", "Carga un JSON primero")
            return
        p = self._bookmark_path()
        if p is None:
            return
        sel = self.tree.selection()
        if sel:
            iid = sel[0]
        else:
            children = self.tree.get_children()
            iid = self._clip_item or (children[0] if children else None)
        if iid is None:
            messagebox.showwarning("Sin selección", "Selecciona una fila para guardar el punto")
            return
        idx = self.tree.index(iid)
        if abs_time is None:
            # Intentar capturar la posición actual de reproducción si hay clip activo
            if self._clip_item:
                try:
                    if (getattr(self, "_audio_engine", "") == "ffplay"
                            and self._rate_wall_start is not None
                            and self._rate_pos_start is not None):
                        rate = max(self._play_rate, 0.1)
                        abs_time = self._rate_pos_start + (
                            time.monotonic() - self._rate_wall_start) * rate
                    elif pygame.mixer.get_init() and pygame.mixer.music.get_busy():
                        pos = pygame.mixer.music.get_pos()
                        if pos >= 0:
                            abs_time = self._clip_start + self._clip_offset + pos / 1000.0
                    elif (getattr(self, "_audio_engine", "") == "vlc"
                            and getattr(self, "_vlc_player", None) is not None):
                        cur_ms = self._vlc_player.get_time()
                        if cur_ms >= 0:
                            abs_time = cur_ms / 1000.0
                except Exception:
                    pass
            if abs_time is None:
                try:
                    abs_time = float(_parse_tc(self.tree.set(iid, "tc")))
                except Exception:
                    abs_time = 0.0
        data = {
            "row_index": int(idx),
            "time": float(abs_time),
            "rate": float(self._play_rate),
        }
        try:
            p.write_text(json.dumps(data, ensure_ascii=False, indent=2), encoding="utf8")
            self._log(f"Punto guardado (fila {idx + 1}, t={abs_time:.2f}s)")
        except Exception as exc:
            show_error("Error", exc)

    def goto_bookmark(self) -> None:
        p = self._bookmark_path()
        if p is None or not p.exists():
            messagebox.showinfo("Punto", "No hay punto guardado")
            return
        try:
            data = json.loads(p.read_text(encoding="utf8"))
            idx = int(data.get("row_index", 0))
            t = float(data.get("time", 0.0))
            rate = float(data.get("rate", self._play_rate))
        except Exception as exc:
            show_error("Error", exc)
            return
        children = list(self.tree.get_children())
        if not children:
            return
        idx = max(0, min(len(children) - 1, idx))
        iid = children[idx]
        self.tree.selection_set(iid)
        self.tree.see(iid)
        self._update_position()
        self._play_rate = rate
        if self.v_audio.get():
            try:
                row_tc = float(_parse_tc(self.tree.set(iid, "tc")))
            except Exception:
                row_tc = t
            self._clip_item = iid
            self._clip_start = row_tc
            self._clip_offset = max(0.0, t - row_tc)
            end = None
            for next_iid in children[idx + 1:]:
                try:
                    tt = float(_parse_tc(self.tree.set(next_iid, "tc")))
                except Exception:
                    continue
                if tt > row_tc:
                    end = tt
                    break
            self._clip_end = end
            self._show_text_popup(iid)
            self._play_current_clip()

    def _load_marker(self) -> None:
        if not self.v_json.get():
            return
        self.marker_path = Path(self.v_json.get()).with_suffix(".marker")
        if self.marker_path.exists():
            try:
                idx = int(self.marker_path.read_text())
                children = self.tree.get_children()
                if 0 <= idx < len(children):
                    iid = children[idx]
                    self.tree.selection_set(iid)
                    self.tree.see(iid)
                    self._update_position()
            except Exception:
                pass

    def _load_bookmark_selection(self) -> None:
        p = self._bookmark_path()
        if p is None or not p.exists():
            return
        try:
            data = json.loads(p.read_text(encoding="utf8"))
            idx = int(data.get("row_index", 0))
        except Exception:
            return
        children = self.tree.get_children()
        if not children:
            return
        if 0 <= idx < len(children):
            iid = children[idx]
            self.tree.selection_set(iid)
            self.tree.see(iid)
            self._update_position()

    def _merge_selected_rows(self) -> None:
        sel = list(self.tree.selection())
        if len(sel) < 2:
            return
        sel.sort(key=lambda iid: self.tree.index(iid))
        first = sel[0]
        originals: list[str] = []
        asrs: list[str] = []

        for iid in sel:
            originals.append(self.tree.set(iid, "Original").strip())
            asrs.append(self.tree.set(iid, "ASR").strip())

        fuse = lambda parts: " ".join(p.rstrip(".,;") for p in parts if p)

        self._snapshot()
        self.merged_rows[first] = [list(self.tree.item(i)["values"]) for i in sel]

        self.tree.set(first, "Original", fuse(originals))
        self.tree.set(first, "ASR", fuse(asrs))
        self.tree.set(first, "WER", "")

        for iid in sel[1:]:
            self.tree.delete(iid)
            self.merged_rows.pop(iid, None)

        tags = list(self.tree.item(first, "tags"))
        if self.merged_tag not in tags:
            tags.append(self.merged_tag)
        self.tree.item(first, tags=tuple(tags))

        start_idx = self.tree.index(first)
        for new_id, iid in enumerate(self.tree.get_children()[start_idx:], start_idx):
            self.tree.set(iid, "ID", new_id)
        self._update_scale_range()
        self._recompute_tc()
        self._update_metrics(first)
        self.save_json()

    def _unmerge_row(self) -> None:
        sel = list(self.tree.selection())
        if len(sel) != 1:
            return
        item = sel[0]
        if item not in self.merged_rows:
            return
        rows = self.merged_rows.pop(item)
        idx = self.tree.index(item)
        self._snapshot()
        self.tree.delete(item)
        for r in rows:
            iid = self.tree.insert("", idx, values=r)
            idx += 1
            self._update_metrics(iid)
        for new_id, iid in enumerate(self.tree.get_children()):
            self.tree.set(iid, "ID", new_id)
        self._update_scale_range()
        self._recompute_tc()
        self.save_json()

    # ---------------------------------------------------------------------------------
    # hilo worker (alinear) -----------------------------------------------------------

    def _update_row_in_all_rows(self, iid: str, col_name: str, new_value: str) -> None:
        """Actualiza un valor en la lista `self.all_rows` basado en el iid de la tabla."""
        try:
            row_id = self.tree.set(iid, "ID")
            col_idx_map = {name: i for i, name in enumerate(self.tree["columns"])}
            col_idx = col_idx_map[col_name]

            for row in self.all_rows:
                if str(row[0]) == str(row_id):
                    row[col_idx] = new_value
                    break
        except (KeyError, ValueError, IndexError):
            # No es crítico si falla, el estado se resincronizará al guardar/cargar.
            pass

    def _worker(self):
        def debug(msg: str) -> None:
            print(msg)
            self.q.put(msg)

        try:
            from alignment import set_debug_logger
            set_debug_logger(debug)

            self.q.put("→ Leyendo guion…")
            debug(f"DEBUG: Leyendo guion {self.v_ref.get()}")
            ref = read_script(self.v_ref.get())

            debug(f"DEBUG: Guion cargado ({len(ref)} chars)")
            self.q.put(f"→ DEBUG: Primeros 200 chars: {ref[:200]}")

            asr_path = Path(self.v_asr.get())
            debug(f"DEBUG: Leyendo ASR {asr_path}")
            if asr_path.suffix.lower() == ".csv":
                from utils.resync_python_v2 import load_words_csv
                csv_words, csv_tcs = load_words_csv(asr_path)
                hyp = " ".join(csv_words)
                use_csv = True
                debug("DEBUG: ASR en formato CSV cargado")
            else:
                hyp = asr_path.read_text(
                    encoding="utf8", errors="ignore"
                )
                use_csv = False
                debug("DEBUG: ASR en texto cargado")
            self.q.put("→ TXT externo cargado")

            # ═══ DEBUG TEMPORAL ═══
            self.q.put(f"→ DEBUG: Longitud ASR: {len(hyp)} caracteres")
            self.q.put(f"→ DEBUG: Primeros 200 chars ASR: {hyp[:200]}")
            debug("DEBUG: ASR cargado")
            # ═══ FIN DEBUG ═══

            self.q.put("→ Alineando…")
            debug("DEBUG: Iniciando alineacion")

            if use_csv:
                # ASR llegó como CSV de palabras: usar alineado palabra-a-palabra
                rows = build_rows_from_words(ref, csv_words, csv_tcs)
            else:
                # ASR llegó como texto: alinear por tokens…
                rows = build_rows(ref, hyp)
                # …pero si hay CSV al lado (o lo seleccionás), preferir palabra-a-palabra
                csv_path: Path | None = None
                audio_val = self.v_audio.get()
                if audio_val:
                    candidate = Path(audio_val).with_suffix(".words.csv")
                    if candidate.exists():
                        csv_path = candidate
                if csv_path is None:
                    from tkinter import filedialog
                    p = filedialog.askopenfilename(filetypes=[("CSV", "*.csv"), ("All", "*")])
                    if p:
                        csv_path = Path(p)
                if csv_path and csv_path.exists():
                    try:
                        from utils.resync_python_v2 import load_words_csv
                        csv_words, csv_tcs = load_words_csv(csv_path)
                        rows = build_rows_from_words(ref, csv_words, csv_tcs)
                        debug(f"DEBUG: CSV usado {csv_path}")
                    except Exception as exc:
                        self.q.put(f"CSV fallback error: {exc}")

            rows = [canonical_row(r) for r in rows]

            # ═══ DEBUG TEMPORAL ═══
            self.q.put(f"→ DEBUG: Se generaron {len(rows)} filas")
            if rows:
                self.q.put(f"→ DEBUG: Primera fila: {rows[0]}")
            debug("DEBUG: alineacion completada")
            # ═══ FIN DEBUG ═══

            out = Path(self.v_asr.get()).with_suffix(".qc.json")
            if out.exists():
                try:
                    old = json.loads(out.read_text(encoding="utf8"))
                    from qc_utils import merge_qc_metadata

                    rows = merge_qc_metadata(old, rows)
                    rows = [canonical_row(r) for r in rows]
                except Exception:
                    pass
            out.write_text(
                json.dumps(rows, ensure_ascii=False, indent=2), encoding="utf8"
            )

            debug(f"DEBUG: JSON guardado en {out}")

            self.all_rows = rows
            self.q.put(("ROWS_READY", None))
            self.q.put(f"✔ Listo. Guardado en {out}")
            self.v_json.set(str(out))
        except Exception:
            buf = io.StringIO()
            traceback.print_exc(file=buf)
            err = buf.getvalue()
            debug(f"DEBUG: error en worker:\n{err}")
            self.q.put(("ERROR", "Error en el procesamiento", err))
        finally:
            self.q.put(("CLOSE_PROGRESS", None))
            from alignment import set_debug_logger
            set_debug_logger(print)

    # ---------------------------------------------------------------------------------
    # cola de mensajes Tk -------------------------------------------------------------
    def _poll(self):
        try:
            while True:
                msg = self.q.get_nowait()

                if isinstance(msg, tuple) and msg[0] == "ROWS_READY":
                    self._apply_filter()
                    self._close_progress()
                    self._snapshot()

                elif isinstance(msg, tuple) and msg[0] == "SET_ASR":
                    self.v_asr.set(msg[1])
                    self._close_progress()

                elif isinstance(msg, tuple) and msg[0] == "PROGRESS":
                    pct = int(msg[1])
                    # soporta tuplas ("PROGRESS", pct) o ("PROGRESS", pct, eta)
                    self._update_progress(pct)
                    if len(msg) >= 3 and self._prog_label:
                        def _fmt_eta(secs: float) -> str:
                            try:
                                secs = float(secs)
                            except Exception:
                                return ""
                            m = int(secs // 60)
                            s = int(secs % 60)
                            return f" — ETA {m}:{s:02d}"
                        self._prog_label["text"] = f"{pct}%" + _fmt_eta(msg[2])

                elif isinstance(msg, tuple) and msg[0] == "RELOAD":
                    self.load_json()

                elif isinstance(msg, tuple) and msg[0] == "AI_START":
                    iid = msg[1]
                    tags = list(self.tree.item(iid, "tags"))
                    if "processing" not in tags:
                        tags.append("processing")
                        self.tree.item(iid, tags=tuple(tags))
                    self.tree.see(iid)
                    self.tree.selection_set(iid)

                elif isinstance(msg, tuple) and msg[0] == "AI_ROW_ID":
                    row_id, verdict, ok = msg[1]

                    col_map = {name: i for i, name in enumerate(self.tree["columns"])}
                    ai_idx = col_map["AI"]
                    ok_idx = col_map["OK"]

                    for row in self.all_rows:
                        if str(row[0]) == str(row_id):
                            row[ai_idx] = verdict
                            if ok:
                                row[ok_idx] = ok
                                self.ok_rows.add(int(row_id))
                            break
                    self._apply_filter()

                elif isinstance(msg, tuple) and msg[0] == "AI_CORRECTION_SUPERVISED_ID":
                    (
                        row_id,
                        original_text,
                        original_asr,
                        final_asr,
                        verdict,
                        proposed_asr,
                    ) = msg[1]

                    log_correction_metadata(
                        self.v_json.get(),
                        row_id,
                        original_asr,
                        proposed_asr,
                        verdict,
                    )

                    self.correction_stats[verdict] = self.correction_stats.get(verdict, 0) + 1

                    if original_asr.strip() != final_asr.strip():
<<<<<<< HEAD
                        asr_idx = self.tree["columns"].index("ASR")
                        for row in self.all_rows:
                            if str(row[0]) == str(row_id):
                                row[asr_idx] = final_asr
                                break

                        self._apply_filter()

                        for iid in self.tree.get_children():
                            if self.tree.set(iid, "ID") == str(row_id):
                                self._update_metrics(iid)
                                break
=======
                        self.tree.set(iid, "ASR", final_asr)
                        self._update_metrics(iid)  # This also saves
>>>>>>> 13643ef7
                        self._log(f"  - Fila {row_id} actualizada. Veredicto supervisor: {verdict}")
                    else:
                        self._log(
                            f"  - Fila {row_id} no modificada. Veredicto supervisor: {verdict}")

                elif isinstance(msg, tuple) and msg[0] == "AI_START_ID":
                    row_id = msg[1]
                    for iid in self.tree.get_children():
                        if self.tree.set(iid, "ID") == row_id:
                            tags = list(self.tree.item(iid, "tags"))
                            if "processing" not in tags:
                                tags.append("processing")
                                self.tree.item(iid, tags=tuple(tags))
                            self.tree.see(iid)
                            break

                elif isinstance(msg, tuple) and msg[0] == "ADVANCED_AI_REVIEW_DONE_ID":
                    row_id, verdict, comment = msg[1]
                    col_idx_map = {name: i for i, name in enumerate(self.tree["columns"])}
                    ai_col_idx = col_idx_map["AI"]
                    ok_col_idx = col_idx_map["OK"]

                    for row in self.all_rows:
                        if str(row[0]) == str(row_id):
                            row[ai_col_idx] = verdict
                            if verdict == "OK":
                                row[ok_col_idx] = "OK"
                            break

                    self._apply_filter()
                    self._log(f"Revisión avanzada Fila {row_id}: {verdict}. Comentario: {comment}")
                    self.save_json()

                elif isinstance(msg, tuple) and msg[0] == "AI_DONE_ID":
                    row_id = msg[1]
                    for iid in self.tree.get_children():
                        if self.tree.set(iid, "ID") == row_id:
                            tags = list(self.tree.item(iid, "tags"))
                            if "processing" in tags:
                                tags.remove("processing")
                                self.tree.item(iid, tags=tuple(tags))
                            break

                elif isinstance(msg, tuple) and msg[0] == "AI_DONE":
                    iid = msg[1]
                    tags = list(self.tree.item(iid, "tags"))
                    if "processing" in tags:
                        tags.remove("processing")
                        self.tree.item(iid, tags=tuple(tags))

                elif isinstance(msg, tuple) and msg[0] == "ERROR":
                    self._close_progress()
                    show_error(msg[1], msg[2])

                elif isinstance(msg, tuple) and msg[0] == "CLOSE_PROGRESS":
                    self._close_progress()

                else:
                    self._log(str(msg))

        except queue.Empty:
            pass

        self.after(250, self._poll)

    # ------------------------------------------------------------- undo/redo --
    def _snapshot(self) -> None:
        rows = [list(self.tree.item(i)["values"]) for i in self.tree.get_children()]
        self.undo_stack.append(json.dumps(rows, ensure_ascii=False))
        if len(self.undo_stack) > 20:
            self.undo_stack.pop(0)
        self.redo_stack.clear()

    def _restore(self, data: str) -> None:
        self.all_rows = json.loads(data)
        self._apply_filter()

    def undo(self, event: tk.Event | None = None) -> None:
        if not self.undo_stack:
            return
        state = self.undo_stack.pop()
        current = json.dumps([
            list(self.tree.item(i)["values"]) for i in self.tree.get_children()
        ], ensure_ascii=False)
        self.redo_stack.append(current)
        self._restore(state)
        self.save_json()

    def redo(self, event: tk.Event | None = None) -> None:
        if not self.redo_stack:
            return
        state = self.redo_stack.pop()
        current = json.dumps([
            list(self.tree.item(i)["values"]) for i in self.tree.get_children()
        ], ensure_ascii=False)
        self.undo_stack.append(current)
        self._restore(state)
        self.save_json()

    def create_edl(self) -> None:
        from tkinter import filedialog
        if not self.v_ref.get():
            messagebox.showerror("Error", "Selecciona un guion")
            return
        json_path = filedialog.askopenfilename(filetypes=[("JSON", "*.json")])
        if not json_path:
            return
        try:
            script_text = read_script(self.v_ref.get())
            edl = build_intervals(script_text, json_path)
            out = Path(json_path).with_suffix(".edl.json")
            Path(out).write_text(json.dumps(edl, indent=2), encoding="utf8")
            messagebox.showinfo("EDL", f"Guardado {out}")
        except Exception as exc:
            show_error("Error", exc)

    def second_pass_sync(self) -> None:
        """
        Runs a second pass to fix word alignment issues by shifting words
        between adjacent rows that are not marked as correct (✅).
        """
        self._log("⏳ Iniciando segunda pasada de sincronización...")
        self._snapshot()

        children = list(self.tree.get_children())
        if not children:
            self._log("La tabla está vacía.")
            return

        changes_count = 0
        for i in range(1, len(children)):
            prev_iid = children[i - 1]
            curr_iid = children[i]

            # Skip if either row is already perfect or merged.
            if self.tree.set(prev_iid, "✓") == "✅" or self.tree.set(curr_iid, "✓") == "✅":
                continue
            if (self.merged_tag in self.tree.item(prev_iid, "tags")
                    or self.merged_tag in self.tree.item(curr_iid, "tags")):
                continue

            # --- Store original state ---
            prev_orig = self.tree.set(prev_iid, "Original")
            prev_asr = self.tree.set(prev_iid, "ASR")
            curr_orig = self.tree.set(curr_iid, "Original")
            curr_asr = self.tree.set(curr_iid, "ASR")

            if not all([prev_orig, prev_asr, curr_orig, curr_asr]):
                continue

            prev_orig_words = prev_orig.split()
            prev_asr_words = prev_asr.split()
            curr_orig_words = curr_orig.split()
            curr_asr_words = curr_asr.split()

            if not all([
                prev_orig_words, prev_asr_words, curr_orig_words, curr_asr_words
            ]):
                continue

            def get_wer(ref, hyp):
                ref_t = normalize(ref, strip_punct=False).split()
                hyp_t = normalize(hyp, strip_punct=False).split()
                if not hyp_t:
                    return 1.0
                return Levenshtein.normalized_distance(ref_t, hyp_t)

            original_wer1 = get_wer(prev_orig, prev_asr)
            original_wer2 = get_wer(curr_orig, curr_asr)
            original_combined_wer = original_wer1 + original_wer2

            best_wer = original_combined_wer
            best_config = None

            # --- Scenario 1: Move last word from previous to current ---
            if len(prev_orig_words) > 1 and len(prev_asr_words) > 1:
                p_orig_last = prev_orig_words[-1]
                new_prev_orig_s1 = " ".join(prev_orig_words[:-1])
                new_curr_orig_s1 = f"{p_orig_last} {curr_orig}"
                p_asr_last = prev_asr_words[-1]
                new_prev_asr_s1 = " ".join(prev_asr_words[:-1])
                new_curr_asr_s1 = f"{p_asr_last} {curr_asr}"
                wer1 = get_wer(new_prev_orig_s1, new_prev_asr_s1)
                wer2 = get_wer(new_curr_orig_s1, new_curr_asr_s1)
                if wer1 + wer2 < best_wer:
                    best_wer = wer1 + wer2
                    best_config = (
                        new_prev_orig_s1, new_prev_asr_s1,
                        new_curr_orig_s1, new_curr_asr_s1)

            # --- Scenario 2: Move first word from current to previous ---
            if len(curr_orig_words) > 1 and len(curr_asr_words) > 1:
                c_orig_first = curr_orig_words[0]
                new_curr_orig_s2 = " ".join(curr_orig_words[1:])
                new_prev_orig_s2 = f"{prev_orig} {c_orig_first}"
                c_asr_first = curr_asr_words[0]
                new_curr_asr_s2 = " ".join(curr_asr_words[1:])
                new_prev_asr_s2 = f"{prev_asr} {c_asr_first}"
                wer1 = get_wer(new_prev_orig_s2, new_prev_asr_s2)
                wer2 = get_wer(new_curr_orig_s2, new_curr_asr_s2)
                if wer1 + wer2 < best_wer:
                    best_wer = wer1 + wer2
                    best_config = (
                        new_prev_orig_s2, new_prev_asr_s2,
                        new_curr_orig_s2, new_curr_asr_s2)

            # --- Apply best change if any ---
            if best_config:
                changes_count += 1
                (new_prev_orig_txt, new_prev_asr_txt,
                 new_curr_orig_txt, new_curr_asr_txt) = best_config
                self.tree.set(prev_iid, "Original", new_prev_orig_txt)
                self.tree.set(prev_iid, "ASR", new_prev_asr_txt)
                self.tree.set(curr_iid, "Original", new_curr_orig_txt)
                self.tree.set(curr_iid, "ASR", new_curr_asr_txt)
                self._update_metrics(prev_iid, save=False)
                self._update_metrics(curr_iid, save=False)
                prev_id = self.tree.set(prev_iid, "ID")
                curr_id = self.tree.set(curr_iid, "ID")
                self._log(
                    f"  - Corrección entre filas {prev_id} y {curr_id} "
                    f"(WER: {original_combined_wer:.2f} → {best_wer:.2f})")

        if changes_count > 0:
            self.save_json()
            self._log(f"✔ Segunda pasada completada. Se aplicaron {changes_count} correcciones.")
        else:
            self._log("✔ Segunda pasada completada. No se encontraron correcciones obvias.")

    def generate_correction_report(self) -> None:
        """Generates and saves a summary report of AI correction stats."""
        if not self.v_json.get():
            messagebox.showwarning("Sin JSON", "Carga un JSON para generar un informe.")
            return
        if not self.correction_stats:
            messagebox.showinfo("Sin datos", "No hay estadísticas de corrección para informar.")
            return

        total = sum(self.correction_stats.values())
        plausible = self.correction_stats.get("plausible", 0)
        implausible = self.correction_stats.get("implausible", 0)
        no_change = self.correction_stats.get("no_change", 0)

        report_lines = [
            "Informe de Corrección de Transcripción con IA",
            "==============================================",
            f"Total de filas analizadas: {total}",
            f"  - Correcciones aplicadas (Plausible): {plausible} ({plausible/total:.1%})",
            f"  - Correcciones revocadas (Implausible): {implausible} ({implausible/total:.1%})",
            f"  - Sin cambios propuestos: {no_change} ({no_change/total:.1%})",
        ]
        report_str = "\n".join(report_lines)

        try:
            report_path = Path(self.v_json.get()).with_suffix(".correction_report.txt")
            report_path.write_text(report_str, encoding="utf-8")
            self._log(f"✔ Informe de corrección guardado en: {report_path}")
            messagebox.showinfo("Informe Guardado", f"El informe se ha guardado en:\n{report_path}")
        except Exception as e:
            show_error("Error al guardar informe", e)

    def advanced_ai_review(self) -> None:
<<<<<<< HEAD
        """Runs an advanced, contextual AI review on selected or all relevant rows."""
        # Single row mode
        if self.ai_one.get():
            sel = self.tree.selection()
            if not sel:
                messagebox.showwarning("Selección inválida", "Selecciona una única fila para la revisión avanzada.")
                return

            iid = sel[0]
            row_id = self.tree.set(iid, "ID")

            row_data = next((r for r in self.all_rows if str(r[0]) == row_id), None)
            if not row_data:
                return

            ai_status = row_data[3].lower()
            flag_status = row_data[1]
            if ai_status != 'mal' and flag_status != '⚠️':
                messagebox.showinfo("No es necesario", "La revisión avanzada es para filas marcadas como 'mal' o '⚠️'.")
                return

            self._start_advanced_review_thread_for_id(row_id)
=======
        """Runs an advanced, contextual AI review on the selected row."""
        sel = self.tree.selection()
        if len(sel) != 1:
            messagebox.showwarning(
                "Selección inválida",
                "Selecciona una única fila para la revisión avanzada.")
>>>>>>> 13643ef7
            return

        # Batch mode
        rows_to_review = [
            r for r in self.all_rows
            if r[3].lower() == 'mal' or r[1] == '⚠️'
        ]

        if not rows_to_review:
            messagebox.showinfo("Sin filas para revisar", "No se encontraron filas marcadas como 'mal' o '⚠️'.")
            return

        self._log(f"⏳ Iniciando Revisión AI Avanzada para {len(rows_to_review)} filas…")
        threading.Thread(
            target=self._batch_advanced_ai_review_worker,
            args=(rows_to_review,),
            daemon=True
        ).start()

    def _get_row_context(self, row_id: str) -> dict | None:
        """Builds the context for a given row ID from self.all_rows."""
        try:
            row_index = next(i for i, r in enumerate(self.all_rows) if str(r[0]) == row_id)
        except StopIteration:
            return None

        context = {}
        current_row = self.all_rows[row_index]
        context["current"] = {
            "id": current_row[0], "original": current_row[6], "asr": current_row[7]
        }
        if row_index > 0:
            prev_row = self.all_rows[row_index - 1]
            context["previous"] = {"id": prev_row[0], "original": prev_row[6], "asr": prev_row[7]}
        if row_index < len(self.all_rows) - 1:
            next_row = self.all_rows[row_index + 1]
            context["next"] = {"id": next_row[0], "original": next_row[6], "asr": next_row[7]}
        return context

    def _start_advanced_review_thread_for_id(self, row_id: str) -> None:
        context = self._get_row_context(row_id)
        if not context:
            return

        self._log(f"⏳ Revisión AI Avanzada para fila {row_id}…")
        self.q.put(("AI_START_ID", row_id))
        threading.Thread(
            target=self._advanced_ai_review_worker,
            args=(context,),
            daemon=True
        ).start()

    def _batch_advanced_ai_review_worker(self, rows_to_review: list) -> None:
        """Worker for batch advanced AI review."""
        for row_data in rows_to_review:
            row_id = str(row_data[0])
            context = self._get_row_context(row_id)
            if not context:
                continue

            self.q.put(("AI_START_ID", row_id))
            try:
                from ai_review import get_advanced_review_verdict
                verdict, comment = get_advanced_review_verdict(context)
                self.q.put(("ADVANCED_AI_REVIEW_DONE_ID", (row_id, verdict, comment)))
            except Exception:
                buf = io.StringIO()
                traceback.print_exc(file=buf)
                self.q.put(buf.getvalue())
            finally:
                self.q.put(("AI_DONE_ID", row_id))

    def _advanced_ai_review_worker(self, context: dict) -> None:
        """Worker for single advanced AI review."""
        row_id = str(context["current"]["id"])
        try:
            from ai_review import get_advanced_review_verdict
            verdict, comment = get_advanced_review_verdict(context)
            self.q.put(("ADVANCED_AI_REVIEW_DONE_ID", (row_id, verdict, comment)))
        except Exception:
            buf = io.StringIO()
            traceback.print_exc(file=buf)
            self.q.put(buf.getvalue())
        finally:
            self.q.put(("AI_DONE_ID", row_id))


# --------------------------------------------------------------------------------------
if __name__ == "__main__":
    App().mainloop()<|MERGE_RESOLUTION|>--- conflicted
+++ resolved
@@ -554,11 +554,10 @@
                 messagebox.showwarning("Falta info", "Selecciona una fila")
                 return
             iid = sel[0]
-<<<<<<< HEAD
             row_id = self.tree.set(iid, "ID")
             self._log(f"⏳ Revisión AI fila {row_id}…")
             self.q.put(("AI_START_ID", row_id))
-=======
+
             original = self.tree.set(iid, "Original")
             asr = self.tree.set(iid, "ASR")
             if not original.strip() or not asr.strip():
@@ -567,7 +566,7 @@
                     "La fila seleccionada no tiene texto en 'Original' o 'ASR'.")
                 return
             self._log("⏳ Revisión AI fila…")
->>>>>>> 13643ef7
+
             threading.Thread(
                 target=self._ai_review_one_worker,
                 args=(row_id, model),
@@ -602,19 +601,15 @@
                 "La fila seleccionada no tiene texto en 'Original' o 'ASR' para corregir.")
             return
 
-<<<<<<< HEAD
         self._snapshot()
         self._log(f"⏳ Corrección y supervisión AI para fila {row_id}…")
         self.q.put(("AI_START_ID", row_id))
-=======
-        self._snapshot()  # For undo functionality
-        self._log(f"⏳ Corrección y supervisión AI para fila {self.tree.set(iid, 'ID')}…")
 
         tags = list(self.tree.item(iid, "tags"))
         if "processing" not in tags:
             tags.append("processing")
             self.tree.item(iid, tags=tuple(tags))
->>>>>>> 13643ef7
+
 
         model = self.v_ai_model.get()
         threading.Thread(
@@ -1795,7 +1790,7 @@
                     self.correction_stats[verdict] = self.correction_stats.get(verdict, 0) + 1
 
                     if original_asr.strip() != final_asr.strip():
-<<<<<<< HEAD
+
                         asr_idx = self.tree["columns"].index("ASR")
                         for row in self.all_rows:
                             if str(row[0]) == str(row_id):
@@ -1808,10 +1803,10 @@
                             if self.tree.set(iid, "ID") == str(row_id):
                                 self._update_metrics(iid)
                                 break
-=======
+
                         self.tree.set(iid, "ASR", final_asr)
                         self._update_metrics(iid)  # This also saves
->>>>>>> 13643ef7
+
                         self._log(f"  - Fila {row_id} actualizada. Veredicto supervisor: {verdict}")
                     else:
                         self._log(
@@ -2074,7 +2069,7 @@
             show_error("Error al guardar informe", e)
 
     def advanced_ai_review(self) -> None:
-<<<<<<< HEAD
+
         """Runs an advanced, contextual AI review on selected or all relevant rows."""
         # Single row mode
         if self.ai_one.get():
@@ -2097,14 +2092,7 @@
                 return
 
             self._start_advanced_review_thread_for_id(row_id)
-=======
-        """Runs an advanced, contextual AI review on the selected row."""
-        sel = self.tree.selection()
-        if len(sel) != 1:
-            messagebox.showwarning(
-                "Selección inválida",
-                "Selecciona una única fila para la revisión avanzada.")
->>>>>>> 13643ef7
+
             return
 
         # Batch mode
