from __future__ import annotations
"""Tkinter GUI for the QC application (v5.3‑tc).

* Usa columna **tc** (time‑code) como instante de INICIO de la frase.
* Para reproducir un clip se toma el tc de la fila actual y el tc de la
  fila siguiente (o el final del archivo si no hay siguiente).
* Se mantiene **toda** la funcionalidad original: transcribe, AI‑review,
  edición de celdas, undo/redo, fusión, etc.
"""

import io
import time
import json
import os
import queue
import threading
import traceback
import shutil
import subprocess
import tempfile
from pathlib import Path

import pygame
import tkinter as tk
from tkinter import filedialog, messagebox, scrolledtext, ttk

try:
    import vlc  # opcional, para control de velocidad suave
except Exception:
    vlc = None

from utils.gui_errors import show_error

from alignment import build_rows, build_rows_from_words, WARN_WER
from text_utils import read_script, normalize
from rapidfuzz.distance import Levenshtein
from qc_utils import canonical_row, log_correction_metadata
from audacity_session import AudacityLabelSession

from audio_video_editor import build_intervals
# --------------------------------------------------------------------------------------
# utilidades de audio ------------------------------------------------------------------
# --------------------------------------------------------------------------------------

PLAYBACK_PAD = 1.0  # extra cushion to avoid premature cut-offs


def _format_tc(val: str | float) -> str:
    """Return ``val`` formatted as ``HH:MM:SS.d`` with one decimal."""
    try:
        t = float(val)
    except (TypeError, ValueError):
        return str(val)
    h = int(t // 3600)
    m = int((t % 3600) // 60)
    s = t % 60
    return f"{h:02d}:{m:02d}:{s:04.1f}"


<<<<<<< HEAD
def _format_tc(val: str | float) -> str:
    """Return ``val`` formatted as ``HH:MM:SS.d`` with one decimal."""
    try:
        t = float(val)
    except (TypeError, ValueError):
        return str(val)
    h = int(t // 3600)
    m = int((t % 3600) // 60)
    s = t % 60
    return f"{h:02d}:{m:02d}:{s:04.1f}"


=======
>>>>>>> b48b10d2
def _parse_tc(text: str) -> str:
    """Parse ``text`` formatted with ``_format_tc`` back to seconds string."""
    if ":" in text:
        try:
            h, m, s = text.split(":")
            total = int(h) * 3600 + int(m) * 60 + float(s)
            return str(round(total, 2))
        except Exception:
            pass
    return text
<<<<<<< HEAD


def play_interval(path: str, start: float, end: float | None) -> None:
    """Reproduce *path* desde *start* (seg) hasta *end* (seg) con pygame.
=======
>>>>>>> b48b10d2


def play_interval(path: str, start: float, end: float | None) -> str | None:
    """Play ``path`` from ``start`` seconds until ``end`` using pygame.

    Returns the ``after`` job id used to stop playback, or ``None`` if
    no stop is scheduled.
    """

    pygame.mixer.init()
    pygame.mixer.music.load(path)
    pygame.mixer.music.play(start=start)
    if end is not None:
        dur = max(0.0, end - start)
        ms = int((dur + PLAYBACK_PAD) * 1000)
        return tk._default_root.after(ms, pygame.mixer.music.stop)
    return None


# --------------------------------------------------------------------------------------
# GUI principal ------------------------------------------------------------------------
# --------------------------------------------------------------------------------------

class App(tk.Tk):
    def __init__(self) -> None:
        super().__init__()
        self.title("QC‑Audiolibro v5.3‑tc")
        self.geometry("1850x760")

        # ------------------------- variables de la interfaz --------------------------
        self.v_ref = tk.StringVar(self)
        self.v_asr = tk.StringVar(self)
        self.v_audio = tk.StringVar(self)
        self.v_json = tk.StringVar(self)
        self.ai_one = tk.BooleanVar(self, value=False)
        self.v_ai_model = tk.StringVar(self, value="gpt-5")

        # --- Estadísticas y Filtros ---
        self.v_stats_total = tk.StringVar(self, value="Total: 0")
        self.v_stats_mal = tk.StringVar(self, value="Filas 'mal': 0")
        self.v_stats_pct = tk.StringVar(self, value="(0.0%)")
        self.v_filter_text = tk.StringVar(self)
        self.v_filter_mal = tk.BooleanVar(self, value=False) # Keep for now, replace UI later
        self.filter_verdicts: dict[str, tk.BooleanVar] = {}
        self.all_rows: list[list] = []  # Almacén persistente de filas

        # Estados internos
        self.q: queue.Queue = queue.Queue()
        self.ok_rows: set[int] = set()
        self.undo_stack: list[str] = []
        self.redo_stack: list[str] = []
        self.merged_rows: dict[str, list[list[str]]] = {}
        self.correction_stats: dict[str, int] = {}
        self.prev_asr: dict[str, str] = {}
        self.asr_confidence: dict[str, float] = {}
        self._stop_reprocess = False

        self.selected_cell: tuple[str, str] | None = None
        self.tree_tag = "sel_cell"
        self.merged_tag = "merged"

        # Repro
        self._clip_item: str | None = None
        self._clip_start = 0.0
        self._clip_end: float | None = None
        self._clip_offset = 0.0  # offset within the current clip
        self._play_job: str | None = None

        # Velocidad de reproducción
        self._play_rate: float = 1.0
        self._rate_wall_start: float | None = None
        self._rate_pos_start: float | None = None
        self._rate_job: str | None = None

        # Motor de audio
        self._audio_engine: str = "pygame"
        self._vlc_instance = None
        self._vlc_player = None
        if vlc is not None:
            try:
                self._vlc_instance = vlc.Instance()
                self._audio_engine = "vlc"
            except Exception:
                self._vlc_instance = None
                self._audio_engine = "pygame"
        # Preferir ffplay si está disponible
        self._ffplay_path: str | None = shutil.which("ffplay")
        self._ffplay_proc = None
        if self._ffplay_path:
            self._audio_engine = "ffplay"
        # Soporte de velocidad acelerada solo si hay ffplay
        self._supports_fast: bool = bool(self._ffplay_path)
        self._warned_fast: bool = False

        self.marker_path: Path | None = None
        self.audio_session: AudacityLabelSession | None = None

        self.pos_scale: tk.Scale | None = None
        self.pos_label: ttk.Label | None = None

        self.marker_path: Path | None = None

        self.pos_scale: tk.Scale | None = None
        self.pos_label: ttk.Label | None = None

        self._build_ui()
        self.after(250, self._poll)

        self._prog_win: tk.Toplevel | None = None  # ventana de progreso
        self._prog_bar: ttk.Progressbar | None = None
        self._prog_label: ttk.Label | None = None

    # ---------------------------------------------------------------- build UI ------
    def _build_ui(self) -> None:
        # Main container for top controls
        controls_frame = ttk.Frame(self)
        controls_frame.pack(fill="x", padx=3, pady=2)

        # --- Frame for Archivos y Procesamiento ---
        files_frame = ttk.LabelFrame(controls_frame, text="Archivos y Procesamiento")
        files_frame.pack(side="left", fill="y", padx=5, pady=5, anchor="n")

        self._lbl_entry(files_frame, "Guion:", self.v_ref, 0, ("PDF/TXT", "*.pdf;*.txt"))
        self._lbl_entry(files_frame, "TXT ASR:", self.v_asr, 1, ("TXT/CSV", "*.txt;*.csv"))
        self._lbl_entry(files_frame, "Audio:", self.v_audio, 2, ("Media", "*.mp3;*.wav;*.m4a;*.flac;*.ogg;*.aac;*.mp4"))
        ttk.Label(files_frame, text="JSON:").grid(row=3, column=0, sticky="e", pady=(4,0))
        ttk.Entry(files_frame, textvariable=self.v_json, width=50).grid(row=3, column=1, pady=(4,0))
        ttk.Button(files_frame, text="Abrir JSON…", command=self.load_json).grid(row=3, column=2, pady=(4,0))
        ttk.Button(files_frame, text="Procesar", width=12, command=self.launch).grid(row=0, column=3, rowspan=2, padx=6, ipady=5)

        # --- Frame for AI tools ---
        ai_tools_frame = ttk.LabelFrame(controls_frame, text="Herramientas AI")
        ai_tools_frame.pack(side="left", fill="y", padx=5, pady=5, anchor="n")

        # Row 0
        btn_transcribe = ttk.Button(ai_tools_frame, text="Transcribir", command=self.transcribe)
        btn_transcribe.grid(row=0, column=0, columnspan=2, sticky="ew", padx=2, pady=2)
        btn_retranscribe = ttk.Button(ai_tools_frame, text="Re-transcribir mal", command=self.reprocess_bad)
        btn_retranscribe.grid(row=0, column=2, columnspan=2, sticky="ew", padx=2, pady=2)
        btn_pause_re = ttk.Button(ai_tools_frame, text="Pausar", command=self.pause_reprocess)
        btn_pause_re.grid(row=0, column=4, padx=2, pady=2)

        # Row 1
        ttk.Button(ai_tools_frame, text="AI Review", command=self.ai_review).grid(row=1, column=0, columnspan=2, sticky="ew", padx=2, pady=2)
        ai_models = ["gpt-5", "gpt-5-mini", "gpt-5-nano"]
        self.ai_model_combo = ttk.Combobox(ai_tools_frame, textvariable=self.v_ai_model, values=ai_models, width=12)
        self.ai_model_combo.grid(row=1, column=2, columnspan=2, sticky="ew", padx=2, pady=2)
        self.ai_model_combo.set(ai_models[0])
        ttk.Checkbutton(ai_tools_frame, text="una fila", variable=self.ai_one).grid(row=1, column=4, padx=2, pady=2)

        # Row 2
        ttk.Button(ai_tools_frame, text="Corregir transcript con AI", command=self.ai_correct_row).grid(row=2, column=0, columnspan=3, sticky="ew", padx=2, pady=2)
        ttk.Button(ai_tools_frame, text="Detener análisis", command=self.stop_ai_review).grid(row=2, column=3, columnspan=2, sticky="ew", padx=2, pady=2)

        # Row 3
        ttk.Button(ai_tools_frame, text="Revisión AI Avanzada", command=self.advanced_ai_review).grid(row=3, column=0, columnspan=5, sticky="ew", padx=2, pady=2)

        # --- Frame for Other tools ---
        other_tools_frame = ttk.LabelFrame(controls_frame, text="Otras Herramientas y Reportes")
        other_tools_frame.pack(side="left", fill="y", padx=5, pady=5, anchor="n")

        ttk.Button(other_tools_frame, text="Corregir Desplazamientos", command=self.second_pass_sync).grid(row=0, column=0, sticky="ew", padx=2, pady=2)
        ttk.Button(other_tools_frame, text="Crear EDL", command=self.create_edl).grid(row=1, column=0, sticky="ew", padx=2, pady=2)
        ttk.Button(other_tools_frame, text="Informe Corrección", command=self.generate_correction_report).grid(row=2, column=0, sticky="ew", padx=2, pady=2)

        # Frame para estadísticas y filtros
        stats_filter_frame = ttk.LabelFrame(self, text="Estadísticas y Filtros", padding=5)
        stats_filter_frame.pack(fill="x", padx=3, pady=2)

        stats_labels_frame = ttk.Frame(stats_filter_frame)
        stats_labels_frame.pack(side="left", padx=5)

        ttk.Label(stats_labels_frame, textvariable=self.v_stats_total).pack(side="left", padx=4)
        ttk.Label(stats_labels_frame, textvariable=self.v_stats_mal).pack(side="left", padx=4)
        ttk.Label(stats_labels_frame, textvariable=self.v_stats_pct).pack(side="left", padx=4)

        # Controles de filtro
        filter_controls_frame = ttk.Frame(stats_filter_frame)
        filter_controls_frame.pack(side="right", padx=5)

        ttk.Checkbutton(
            filter_controls_frame,
            text="Mostrar solo filas 'mal'",
            variable=self.v_filter_mal,
            command=self._apply_filter,
        ).pack(side="left", padx=5)

        ttk.Label(filter_controls_frame, text="Buscar:").pack(side="left", padx=(10, 2))
        search_entry = ttk.Entry(filter_controls_frame, textvariable=self.v_filter_text, width=30)
        search_entry.pack(side="left", padx=(0, 5))
        search_entry.bind("<Return>", lambda event: self._apply_filter())

        ttk.Button(filter_controls_frame, text="Filtrar por Veredicto", command=self._open_filter_dialog).pack(side="left", padx=5)
        ttk.Button(filter_controls_frame, text="Limpiar Filtros", command=self._clear_filters).pack(side="left", padx=5)

        # Tabla principal -----------------------------------------------------------
        self._build_table()
        # Zona inferior con barra y log
        self.bottom_frame = ttk.Frame(self)
        self.bottom_frame.pack(side="bottom", fill="x")
        self._build_player_bar(self.bottom_frame)

        # Menu contextual y atajos -------------------------------------------
        self.menu = tk.Menu(self, tearoff=0)
        self.menu.add_command(
            label="Mover ↑", command=lambda: self._move_cell("up")
        )
        self.menu.add_command(
            label="Mover ↓", command=lambda: self._move_cell("down")
        )
        self.menu.add_separator()
        self.menu.add_command(
            label="↑ última palabra", command=lambda: self._move_word("up", "last")
        )
        self.menu.add_command(
            label="↓ última palabra", command=lambda: self._move_word("down", "last")
        )
        self.menu.add_command(
            label="↑ primera palabra", command=lambda: self._move_word("up", "first")
        )
        self.menu.add_command(
            label="↓ primera palabra", command=lambda: self._move_word("down", "first")
        )
        self.menu.add_separator()
        self.menu.add_command(
            label="Fusionar filas seleccionadas", command=self._merge_selected_rows
        )
        self.menu.add_command(label="Desagrupar fila", command=self._unmerge_row)
        self.menu.add_separator()
        self.menu.add_command(label="Alternar ASR", command=self._toggle_asr)

        self.bind_all("<Control-z>", self.undo)
        self.bind_all("<Control-Shift-Z>", self.redo)


        # Cuadro de log -------------------------------------------------------
        self.log_box = scrolledtext.ScrolledText(self.bottom_frame, height=5, state="disabled")
        self.log_box.pack(fill="x", padx=3, pady=2)

        # Eventos de tabla ----------------------------------------------------
        self.tree.bind("<Button-1>", self._cell_click)
        self.tree.bind("<Button-3>", self._popup_menu)
        self.tree.bind("<Double-1>", self._handle_double)
        self.tree.bind("<<TreeviewSelect>>", self._update_position)

        style = ttk.Style(self)
        style.configure("Treeview", rowheight=45)

        # instantánea inicial para undo --------------------------------------
        self._snapshot()

    def _lbl_entry(self, parent, text, var, row, ft):
        ttk.Label(parent, text=text).grid(row=row, column=0, sticky="e", padx=(0,4))
        ttk.Entry(parent, textvariable=var, width=50).grid(row=row, column=1)
        ttk.Button(parent, text="…", width=3, command=lambda: self._browse(var, ft)).grid(
            row=row, column=2, padx=(4,0))

    # ---------------------------------------------------------------- table ----------
    def _build_table(self) -> None:
        cols = ("ID", "✓", "OK", "AI", "Score", "WER", "tc", "Original", "ASR")
        widths = (50, 30, 40, 40, 50, 60, 60, 750, 750)

        table_frame = ttk.Frame(self)
        table_frame.pack(fill="both", expand=True, padx=3, pady=2)

        self.tree = ttk.Treeview(
            table_frame, columns=cols, show="headings", height=27, selectmode="extended")
        for c, w in zip(cols, widths):
            self.tree.heading(c, text=c)
            if c not in ("Original", "ASR"):
                self.tree.column(c, width=w, anchor="w", stretch=False)
            else:
                self.tree.column(c, width=w, anchor="w")
        self.tree.pack(fill="both", expand=True, side="left")

<<<<<<< HEAD
        sb = ttk.Scrollbar(table_frame, orient="vertical", command=self.tree.yview)
        self.tree.configure(yscrollcommand=sb.set)
        sb.pack(side="left", fill="y")
=======
        sb_y = ttk.Scrollbar(table_frame, orient="vertical", command=self.tree.yview)
        sb_y.pack(side="right", fill="y")
        sb_x = ttk.Scrollbar(table_frame, orient="horizontal", command=self.tree.xview)
        sb_x.pack(side="bottom", fill="x")
        self.tree.configure(yscrollcommand=sb_y.set, xscrollcommand=sb_x.set)
>>>>>>> b48b10d2

        pos_frame = ttk.Frame(table_frame)
        pos_frame.pack(side="right", fill="y", padx=(4, 0))
        self.pos_label = ttk.Label(pos_frame, text="0/0")
        self.pos_label.pack()
        self.pos_scale = tk.Scale(
            pos_frame,
            from_=1,
            to=1,
            orient="vertical",
            showvalue=False,
            command=self._on_pos_change,
        )
        self.pos_scale.pack(fill="y")

        self.tree.tag_configure("sel_cell", background="#d0e0ff")
        self.tree.tag_configure("merged", background="#f5f5f5")
        self.tree.tag_configure("processing", background="#fff2ab")

        # bindings
        self.tree.bind("<Double-1>", self._handle_double)

    # ------------------------------------------------------------- player bar -------
    def _build_player_bar(self, parent: tk.Widget | None = None) -> None:
        if parent is None:
            parent = self
        bar = ttk.Frame(parent)
        bar.pack(side="top", anchor="ne", padx=4, pady=4)
        ttk.Button(bar, text="▶", command=self._play_current_clip).pack(side="left", padx=4)
        ttk.Button(bar, text="←", command=self._prev_bad_row).pack(side="left", padx=4)
        ttk.Button(bar, text="→", command=self._next_bad_row).pack(side="left", padx=4)
        ttk.Button(bar, text="OK", command=self._clip_ok).pack(side="left", padx=4)
        ttk.Button(bar, text="mal", command=self._clip_bad).pack(side="left", padx=4)
        ttk.Button(bar, text="Marcar", command=self.set_marker).pack(side="left", padx=4)
<<<<<<< HEAD
=======
        ttk.Button(bar, text="Guardar punto", command=self.save_bookmark).pack(
            side="left", padx=4)
        ttk.Button(bar, text="Ir al punto", command=self.goto_bookmark).pack(
            side="left", padx=4)

    def _update_stats(self) -> None:
        """Calcula y muestra las estadísticas de filas 'mal' usando self.all_rows."""
        total_rows = len(self.all_rows)
        mal_rows = sum(1 for row in self.all_rows if row[3] == "mal")

        pct = (mal_rows / total_rows * 100) if total_rows > 0 else 0.0
        self.v_stats_total.set(f"Total: {total_rows}")
        self.v_stats_mal.set(f"Filas 'mal': {mal_rows}")
        self.v_stats_pct.set(f"({pct:.1f}%)")

    def _apply_filter(self) -> None:
        """Rellena la tabla aplicando los filtros de texto y veredicto."""
        self.tree.delete(*self.tree.get_children())

        rows_to_display = self.all_rows

        # 1. Filtrar por 'mal'
        if self.v_filter_mal.get():
            rows_to_display = [
                r for r in rows_to_display if len(r) > 3 and r[3] == "mal"
            ]

        # 2. Filtrar por texto
        search_term = self.v_filter_text.get().lower().strip()
        if search_term:
            rows_to_display = [
                r for r in rows_to_display
                if len(r) >= 2 and (
                    search_term in str(r[-2]).lower() or
                    search_term in str(r[-1]).lower()
                )
            ]

        # 3. Filtrar por veredicto
        active_verdict_filters = {
            verdict for verdict, var in self.filter_verdicts.items() if var.get()
        }
        if active_verdict_filters:
            rows_to_display = [
                r for r in rows_to_display
                if len(r) > 3 and r[3] in active_verdict_filters
            ]

        # Rellenar la tabla con las filas filtradas
        for r in rows_to_display:
            vals = self._row_from_alignment(r)
            self.tree.insert("", tk.END, values=vals)

        self._update_scale_range()
        self._update_stats()

    def _clear_filters(self) -> None:
        """Resetea todos los filtros de texto y veredictos."""
        self.v_filter_text.set("")
        self.v_filter_mal.set(False)
        for verdict_var in self.filter_verdicts.values():
            verdict_var.set(False)
        self._apply_filter()

    def _open_filter_dialog(self) -> None:
        """Abre una ventana para seleccionar los veredictos AI a filtrar."""
        # 1. Obtener todos los veredictos únicos
        all_verdicts = sorted(list(set(
            r[3] for r in self.all_rows if r and len(r) > 3 and r[3]
        )))
        if not all_verdicts:
            messagebox.showinfo("Sin Veredictos", "No hay veredictos 'AI' para filtrar en los datos cargados.")
            return

        # 2. Crear la ventana Toplevel
        dialog = tk.Toplevel(self)
        dialog.title("Filtrar por Veredicto AI")
        dialog.transient(self)
        dialog.grab_set()

        # 3. Crear checkboxes para cada veredicto
        for verdict in all_verdicts:
            if verdict not in self.filter_verdicts:
                self.filter_verdicts[verdict] = tk.BooleanVar(self, value=False)
            var = self.filter_verdicts[verdict]
            cb = ttk.Checkbutton(dialog, text=verdict, variable=var)
            cb.pack(anchor="w", padx=10, pady=2)

        # 4. Botones de aplicar y cerrar
        btn_frame = ttk.Frame(dialog)
        btn_frame.pack(pady=10)
        ttk.Button(btn_frame, text="Aplicar", command=lambda: [self._apply_filter(), dialog.destroy()]).pack(side="left", padx=5)
        ttk.Button(btn_frame, text="Cerrar", command=dialog.destroy).pack(side="left", padx=5)
>>>>>>> b48b10d2

    # ---------------------------------------------------------------------------------
    # navegación de archivos ----------------------------------------------------------
    def _browse(self, var: tk.StringVar, ft: tuple[str, str]):
        p = filedialog.askopenfilename(filetypes=[ft])
        if p:
            var.set(p)

    # ------------------------------------------------------------------ utils
    def clear_table(self) -> None:
        self.tree.delete(*self.tree.get_children())
        self.ok_rows.clear()
<<<<<<< HEAD
        self._update_scale_range()
=======
        self.all_rows.clear()
        self._update_scale_range()
        self._update_stats()
>>>>>>> b48b10d2

    def save_json(self) -> None:
        if not self.v_json.get():
            p = filedialog.asksaveasfilename(
                filetypes=[("QC JSON", "*.qc.json;*.json")],
                defaultextension=".json",
            )
            if not p:
                return
            self.v_json.set(p)
        try:
            rows = [list(self.tree.item(i)["values"]) for i in self.tree.get_children()]
            for r in rows:
<<<<<<< HEAD
                r[5] = _parse_tc(str(r[5]))
=======
                idx_tc = max(0, len(r) - 3)
                r[idx_tc] = _parse_tc(str(r[idx_tc]))
>>>>>>> b48b10d2
            Path(self.v_json.get()).write_text(
                json.dumps(rows, ensure_ascii=False, indent=2), encoding="utf8"
            )
            self._log(f"✔ Guardado {self.v_json.get()}")
        except Exception as e:
            show_error("Error", e)

    # ---------------------------------------------------------------------------------
    # mensajes log ---------------------------------------------------------------------
    def _log(self, msg: str):
        self.log_box.configure(state="normal")
        self.log_box.insert("end", msg + "\n")
        self.log_box.configure(state="disabled")
        self.log_box.see("end")

    # ---------------------------------------------------------------------------------
    # Transcripción -------------------------------------------------------------------
    def transcribe(self):
        if not self.v_audio.get():
            messagebox.showwarning("Falta info", "Selecciona archivo de audio")
            return
        if not self.v_ref.get():
            messagebox.showwarning(
                "Falta info", "Selecciona guion para guiar la transcripción"
            )
            return
        self._log("⏳ Transcribiendo…")
        self._show_progress("Transcribiendo…", determinate=True)
        threading.Thread(target=self._transcribe_worker, daemon=True).start()

    def _transcribe_worker(self) -> None:
        try:
            from transcriber import transcribe_word_csv

            out = transcribe_word_csv(
                self.v_audio.get(),
                script_path=self.v_ref.get(),
                progress_queue=self.q,
            )
            self.q.put(("SET_ASR", str(out)))
            self.q.put(f"✔ Transcripción guardada en {out}")
        except BaseException as exc:  # noqa: BLE001 - catch SystemExit too
            show_error("Error", exc)

    # ──────────────────────────────────────────────────────────────────────────────
    # Normaliza la lista que llega de build_rows a las 9 columnas de la GUI
    # Orden final: [ID, ✓, OK, AI, Score, WER, tc, Original, ASR]
    # ──────────────────────────────────────────────────────────────────────────────
    def _row_from_alignment(self, r: list) -> list:
<<<<<<< HEAD
        """
        build_rows genera:
          6 col.: [ID, ✓,        WER, tc, Original, ASR]
          7 col.: [ID, ✓,  OK,   WER, tc, Original, ASR]
          8 col.: [ID, ✓,  OK, AI, WER, tc, Original, ASR]  (ya correcto)
        Retorna siempre 8-columnas en el orden que usa la GUI.
        """

        from qc_utils import canonical_row

        row = canonical_row(r)
        if len(row) > 5:
            row[5] = _format_tc(row[5])
        return row
=======
        # Devuelve SIEMPRE 9 columnas, rellenando las que falten.
        # Formatea tc como HH:MM:SS.d
        try:
            vals = list(r)

            # Caso base: Fila de 6 columnas del alineador
            # [ID, flag, WER, tc, Original, ASR]
            if len(vals) == 6:
                # -> [ID, ✓, OK, AI, Score, WER, tc, Original, ASR]
                vals.insert(2, "")  # OK
                vals.insert(3, "")  # AI
                vals.insert(4, "")  # Score
                return vals

            # Para filas de JSON, que pueden tener 7, 8 o 9 columnas,
            # las normalizamos a 9 insertando Score si falta.
            if len(vals) in (7, 8):
                vals.insert(4, "") # Score

            # Rellena por si acaso y trunca a 9
            while len(vals) < 9:
                vals.append("")
            vals = vals[:9]

            # Formatea tc (índice 6) y texto (índices 7, 8)
            vals[6] = _format_tc(vals[6])
            vals[7] = str(vals[7])
            vals[8] = str(vals[8])

            return vals
        except Exception:
            # Fallback de emergencia
            padded_r = list(r)
            while len(padded_r) < 9:
                padded_r.append("")
            return padded_r[:9]
>>>>>>> b48b10d2

    # ───────────────────────────────── ventana de progreso ─────────────────────────
    def _show_progress(self, text: str = "Procesando…", *, determinate: bool = False) -> None:
        """Create modal window with progress bar."""
        if self._prog_win:
            return
        win = tk.Toplevel(self)
        win.title(text)
        win.resizable(False, False)
        win.transient(self)
        win.grab_set()
        ttk.Label(win, text=text, padding=12).pack()
        mode = "determinate" if determinate else "indeterminate"
        pb = ttk.Progressbar(win, mode=mode, length=220, maximum=100)
        pb.pack(padx=12, pady=(0, 6))
        if determinate:
            pb["value"] = 0
        else:
            pb.start(10)
        lbl = ttk.Label(win, text="0%" if determinate else "")
        lbl.pack(pady=(0, 12))
        self._prog_win = win
        self._prog_bar = pb
        self._prog_label = lbl

    def _close_progress(self) -> None:
        """Cierra la ventana de progreso, si existe."""
        if self._prog_win:
            self._prog_win.destroy()
            self._prog_win = None
            self._prog_bar = None
            self._prog_label = None

    def _update_progress(self, pct: int) -> None:
        if self._prog_bar:
            self._prog_bar["value"] = pct
        if self._prog_label:
            self._prog_label["text"] = f"{pct}%"

    # ───────────────────────────────────────────────────────────────────────────────

    # ---------------------------------------------------------------------------------
    # Procesar align ------------------------------------------------------------------
    def launch(self) -> None:
        """Arranca el alineado REF-ASR en un hilo y muestra feedback inmediato."""
        if not (self.v_ref.get() and self.v_asr.get()):
            messagebox.showwarning("Falta info", "Selecciona guion y TXT ASR.")
            return

        self._log("⏳ Procesando…")
        self._show_progress("Procesando…")

        threading.Thread(target=self._worker, daemon=True).start()

    # ---------------------------------------------------------------------------------
    # AI review -----------------------------------------------------------------------
    def ai_review(self):
        if not self.v_json.get():
            messagebox.showwarning("Falta info", "Cargar JSON primero")
            return
        if not os.getenv("OPENAI_API_KEY"):
            messagebox.showwarning(
                "Falta OPENAI_API_KEY",
                "Configura la variable OPENAI_API_KEY antes de continuar",
            )
            return

        model = self.v_ai_model.get()
        if self.ai_one.get():
            sel = self.tree.selection()
            if not sel:
                messagebox.showwarning("Falta info", "Selecciona una fila")
                return
            iid = sel[0]
            row_id = self.tree.set(iid, "ID")
            self._log(f"⏳ Revisión AI fila {row_id}…")
            self.q.put(("AI_START_ID", row_id))

            original = self.tree.set(iid, "Original")
            asr = self.tree.set(iid, "ASR")
            if not original.strip() or not asr.strip():
                messagebox.showwarning(
                    "Falta texto",
                    "La fila seleccionada no tiene texto en 'Original' o 'ASR'.")
                return
            self._log("⏳ Revisión AI fila…")

            threading.Thread(
                target=self._ai_review_one_worker,
                args=(row_id, model),
                daemon=True,
            ).start()
        else:
            self._log(
                "⏳ Solicitando revisión AI (esto puede tardar unos segundos)…"
            )
            threading.Thread(
                target=self._ai_review_worker,
                args=(self.all_rows, model),
                daemon=True,
            ).start()

    def ai_correct_row(self):
        sel = self.tree.selection()
        if not sel:
            messagebox.showwarning("Falta info", "Selecciona una fila para corregir")
            return
        iid = sel[0]
        row_id = self.tree.set(iid, "ID")

        row_data = next((r for r in self.all_rows if str(r[0]) == row_id), None)
        if not row_data:
            return
        original, asr = row_data[6], row_data[7]

        if not original.strip() or not asr.strip():
            messagebox.showwarning(
                "Falta texto",
                "La fila seleccionada no tiene texto en 'Original' o 'ASR' para corregir.")
            return

        self._snapshot()
        self._log(f"⏳ Corrección y supervisión AI para fila {row_id}…")
        self.q.put(("AI_START_ID", row_id))

        tags = list(self.tree.item(iid, "tags"))
        if "processing" not in tags:
            tags.append("processing")
            self.tree.item(iid, tags=tuple(tags))


        model = self.v_ai_model.get()
        threading.Thread(
            target=self._ai_correct_worker,
            args=(row_id, original, asr, model),
            daemon=True,
        ).start()

    def _ai_correct_worker(self, row_id: str, original: str, asr: str, model: str) -> None:
        try:
            from ai_review import correct_and_supervise_text
            final_asr, verdict, proposed = correct_and_supervise_text(
                original, asr, model=model
            )
            self.q.put(
                (
                    "AI_CORRECTION_SUPERVISED_ID",
                    (row_id, original, asr, final_asr, verdict, proposed),
                )
            )
        except Exception:
            buf = io.StringIO()
            traceback.print_exc(file=buf)
            self.q.put(buf.getvalue())
        finally:
            self.q.put(("AI_DONE_ID", row_id))

    def stop_ai_review(self):
        try:
            from ai_review import stop_review

            stop_review()
            self._log("⏹ Deteniendo análisis AI…")
        except Exception as exc:
            self._log(str(exc))

    def _ai_review_worker(self, rows_to_review: list[list] | None = None, model: str | None = None) -> None:
        """Run batch AI review updating the GUI incrementally."""
        try:
            import ai_review
            model = model or self.v_ai_model.get()

            if not rows_to_review:
                approved, remaining = ai_review.review_file(self.v_json.get(), model=model)
                self.q.put(("RELOAD", None))
                if ai_review._stop_review:
                    self.q.put("⚠ Revisión detenida")
                else:
                    self.q.put(f"✔ Auto-aprobadas {approved} / Restantes {remaining}")
                return

            def progress(stage: str, idx: int, row: list) -> None:
                row_id = str(row[0])
                if stage == "start":
                    self.q.put(("AI_START_ID", row_id))
                else:
                    self.q.put(("AI_ROW_ID", (row_id, row[3], row[2])))

            try:
                approved, remaining = ai_review.review_file(
                    self.v_json.get(), progress_callback=progress, model=model
                )
            except TypeError:
                # Fallback for older ai_review versions without progress_callback
                approved, remaining = ai_review.review_file(self.v_json.get(), model=model)
                self.q.put(("RELOAD", None))
                if ai_review._stop_review:
                    self.q.put("⚠ Revisión detenida")
                else:
                    self.q.put(
                        f"✔ Auto-aprobadas {approved} / Restantes {remaining}"
                    )
                return

            if ai_review._stop_review:
                self.q.put("⚠ Revisión detenida")
            else:
                self.q.put(
                    f"✔ Auto-aprobadas {approved} / Restantes {remaining}"
                )
        except Exception:
            buf = io.StringIO()
            traceback.print_exc(file=buf)
            err = buf.getvalue()
            print(err)
            self.q.put(err)

    def _ai_review_one_worker(self, row_id: str, model: str) -> None:
        try:
            from ai_review import review_row
            row_data = next((r for r in self.all_rows if str(r[0]) == row_id), None)
            if not row_data:
                self.q.put(f"Error: No se encontró la fila con ID {row_id}")
                return

            review_row(row_data, model=model)
            verdict = row_data[3]
            ok = row_data[2]
            self.q.put(("AI_ROW_ID", (row_id, verdict, ok)))
        except Exception:
            buf = io.StringIO()
            traceback.print_exc(file=buf)
            self.q.put(buf.getvalue())

    # ------------------------------------------------------------------ reprocess
    def reprocess_bad(self) -> None:
        """Retranscribe rows marked as 'mal' without OK."""
        if not self.v_audio.get():
            messagebox.showwarning("Falta audio", "Selecciona archivo de audio")
            return
        self._stop_reprocess = False
        for iid in self.tree.get_children():
            ai = self.tree.set(iid, "AI").lower()
            ok = self.tree.set(iid, "OK").lower()
            if ai == "mal" and ok != "ok" and iid not in self.prev_asr:
                tags = list(self.tree.item(iid, "tags"))
                if "processing" not in tags:
                    tags.append("processing")
                    self.tree.item(iid, tags=tuple(tags))
                self.update_idletasks()
                self._retranscribe_row(iid)
                tags = list(self.tree.item(iid, "tags"))
                if "processing" in tags:
                    tags.remove("processing")
                    self.tree.item(iid, tags=tuple(tags))
                if self._stop_reprocess:
                    break

    def pause_reprocess(self) -> None:
        """Signal :meth:`reprocess_bad` loop to stop."""
        self._stop_reprocess = True

    def _toggle_asr(self) -> None:
        """Swap between original and re‑transcribed ASR for selected row."""
        sel = self.tree.selection()
        if not sel:
            return
        iid = sel[0]
        current = self.tree.set(iid, "ASR")
        if iid in self.prev_asr:
            self.tree.set(iid, "ASR", self.prev_asr[iid])
            self.prev_asr[iid] = current

    def _retranscribe_row(self, iid: str) -> None:
        """Transcribe a single row with Whisper large model."""
        try:
            from transcriber import transcribe_file
        except Exception as exc:  # pragma: no cover - dependency missing
            self._log(str(exc))
            return

        children = list(self.tree.get_children())
        idx = children.index(iid)

        try:
            row_start = float(_parse_tc(self.tree.set(iid, "tc")))
        except Exception:
            row_start = 0.0

        start = row_start

        # Search next valid tc strictly greater than current row
        end = None
        for j in range(idx + 1, len(children)):
            try:
                next_tc = float(_parse_tc(self.tree.set(children[j], "tc")))
            except Exception:
                continue
            if next_tc > row_start:
                end = next_tc
                break

        clip_path = self._extract_clip(self.v_audio.get(), start, end)
        if not clip_path:
            self._log(f"Error: No se pudo extraer el clip para la fila {self.tree.set(iid, 'ID')}")
            return

        words = self.tree.set(iid, "Original")
        prompt = " ".join(sorted(set(words.split())))
        tmp_prompt = Path(clip_path).with_suffix(".prompt.txt")
        tmp_prompt.write_text(prompt, encoding="utf8")

        out = transcribe_file(
            clip_path,
            model_size="large-v3",
            script_path=str(tmp_prompt),
            show_messagebox=False,
        )
        new_text = Path(out).read_text(encoding="utf8").strip()
        self.prev_asr[iid] = self.tree.set(iid, "ASR")
        self.tree.set(iid, "ASR", new_text)

        prev_asr = (
            self.tree.set(children[idx - 1], "ASR") if idx - 1 >= 0 else ""
        )
        next_asr = (
            self.tree.set(children[idx + 1], "ASR")
            if idx + 1 < len(children)
            else ""
        )
        enumerated = []
        if prev_asr:
            enumerated.append(f"-1: {prev_asr}")
        enumerated.append(f"0: {new_text}")
        if next_asr:
            enumerated.append(f"1: {next_asr}")
        ai_text = "\n".join(enumerated)

        # AI re-review using new transcription
        try:
            from ai_review import review_row, score_row, RETRANS_PROMPT

            model = self.v_ai_model.get()
            row = [0, "", "", 0.0, 0.0, words, ai_text]
            review_row(row, base_prompt=RETRANS_PROMPT, model=model)
            rating = score_row(row, model=model)

            self.tree.set(iid, "Score", rating)
            if float(rating) >= 4:
                self.tree.set(iid, "AI", "ok")
            else:
                self.tree.set(iid, "AI", row[3])
            if row[2]:
                self.tree.set(iid, "OK", row[2])
            self.asr_confidence[iid] = float(rating)
        except Exception as e:
            self._log(f"Error en re-evaluación AI: {e}")
            self.asr_confidence[iid] = 0.0

        try:
            os.remove(clip_path)
            os.remove(tmp_prompt)
        except OSError:
            pass

        self.save_json()

    def _extract_clip(self, path: str, start: float, end: float | None) -> str | None:
        """Return temporary audio clip from start to end using ffmpeg."""
        ffmpeg_path = "ffmpeg"
        if self._ffplay_path:
            ffmpeg_path = str(Path(self._ffplay_path).parent / "ffmpeg")

        tmp = tempfile.NamedTemporaryFile(suffix=Path(path).suffix, delete=False)
        tmp.close()
        cmd = [ffmpeg_path, "-y", "-i", path, "-ss", str(start)]
        if end is not None:
            cmd += ["-to", str(end)]
        cmd += ["-c", "copy", tmp.name]
        try:
            subprocess.run(cmd, check=True, stdout=subprocess.DEVNULL, stderr=subprocess.DEVNULL)
            return tmp.name
        except (subprocess.CalledProcessError, FileNotFoundError):
            return None


    # ---------------------------------------------------------------------------------
    # JSON ---------------------------------------------------------------------------
    def load_json(self):
        if not self.v_json.get():
            p = filedialog.askopenfilename(filetypes=[("QC JSON", "*.qc.json;*.json")])
            if not p:
                return
            self.v_json.set(p)

        try:
<<<<<<< HEAD
            rows = json.loads(Path(self.v_json.get()).read_text(encoding="utf8"))
            self.clear_table()

            for r in rows:
                vals = self._row_from_alignment(r)
                # Treeview no admite números; asegúrate de que llegan como str
                vals[6], vals[7] = str(vals[6]), str(vals[7])
                self.tree.insert("", tk.END, values=vals)
            self._snapshot()
            self._update_scale_range()
            self._load_marker()
=======
            self.all_rows = json.loads(Path(self.v_json.get()).read_text(encoding="utf8"))
            self.correction_stats.clear()
            self._apply_filter()  # Rellena la tabla y actualiza stats
            self._snapshot()
            self._load_marker()
            self._load_bookmark_selection()
>>>>>>> b48b10d2
            self._log(f"✔ Cargado {self.v_json.get()}")
        except Exception as e:
            show_error("Error", e)
    # Reproducción -------------------------------------------------------------------

    def _handle_double(self, event: tk.Event) -> None:
        item = self.tree.identify_row(event.y)
        col = self.tree.identify_column(event.x)
        if not item:
            return
        if col == "#3":
            self._toggle_ok(item)
            return
        self._play_clip(item)

    def _play_clip(self, iid: str):
        """Calcula tc inicio ‑ fin y prepara _clip_*"""
        if not self.v_audio.get():
            messagebox.showwarning("Falta audio", "Selecciona archivo de audio")
            return
        try:
            start = float(_parse_tc(self.tree.set(iid, "tc")))
        except ValueError:
            return
        children = list(self.tree.get_children())
        idx = children.index(iid)
        end = None
        for next_iid in children[idx + 1:]:
            try:
<<<<<<< HEAD
                end = float(_parse_tc(self.tree.set(children[idx + 1], "tc")))
=======
                t = float(_parse_tc(self.tree.set(next_iid, "tc")))
>>>>>>> b48b10d2
            except ValueError:
                continue
            if t > start:
                end = t
                break
        self._clip_item, self._clip_start, self._clip_end = iid, start, end
        self._clip_offset = 0.0
        self._show_text_popup(iid)
        self._play_current_clip()

    def _play_current_clip(self):
        if self._clip_item and self.v_audio.get():
            start = self._clip_start + self._clip_offset
            if self._play_job is not None:
                try:
                    tk._default_root.after_cancel(self._play_job)
                except Exception:
                    pass
            self._play_job = play_interval(
                self.v_audio.get(), start, self._clip_end
            )
            # Asegurar que no queden reproducciones previas activas
            self._stop_all_audio()
            # Si se pidió velocidad >1x y no soportamos fast, degradar a 1x con aviso
            if abs(self._play_rate - 1.0) > 1e-6 and not self._supports_fast:
                self._play_rate = 1.0
                self._warn_fast_unavailable()
            if (getattr(self, "_ffplay_path", None)
                    and getattr(self, "_audio_engine", "") == "ffplay"):
                self._play_ffplay(start, self._clip_end)
            else:
                # Sin ffplay: siempre 1x, sin hack de saltos
                self._cancel_rate_job()
                play_interval(self.v_audio.get(), start, self._clip_end)

    def _seek_clip(self, offset: float) -> None:
        """Move playback head to ``offset`` seconds within current clip."""
        self._clip_offset = max(0.0, offset)
        # Reinicia reproducción limpiamente con el nuevo offset
        self._stop_all_audio()
        self._play_current_clip()

    # ----------------------------- motor FFPLAY -------------------------------------
    def _play_ffplay(self, start: float, end: float | None) -> None:
        # Matar cualquier reproducción previa (ffplay/pygame/vlc)
        self._stop_all_audio()
        # Construir comando
        rate = max(0.5, min(2.0, float(self._play_rate)))
        cmd = [
            self._ffplay_path, "-hide_banner", "-loglevel", "error",
            "-nodisp", "-autoexit", "-vn"
        ]
        if start and start > 0:
            cmd += ["-ss", f"{start:.3f}"]
        if end is not None and end > start:
            dur = max(0.0, end - start + PLAYBACK_PAD)
            cmd += ["-t", f"{dur:.3f}"]
        if abs(rate - 1.0) > 1e-6:
            cmd += ["-af", f"atempo={rate:.3f}"]
        cmd += [self.v_audio.get()]
        try:
            self._ffplay_proc = subprocess.Popen(
                cmd, stdout=subprocess.DEVNULL, stderr=subprocess.DEVNULL)
            self._rate_wall_start = time.monotonic()
            self._rate_pos_start = start
        except Exception:
            # Fallback a pygame
            self._audio_engine = "pygame"
            if abs(self._play_rate - 1.0) < 1e-6:
                play_interval(self.v_audio.get(), start, end)
            else:
                self._start_rate_playback()

    # ----------------------------- motor VLC ---------------------------------------
    def _play_vlc(self, start: float, end: float | None) -> None:
        try:
            # detener reproducción previa
            if self._vlc_player is not None:
                try:
                    self._vlc_player.stop()
                except Exception:
                    pass
            media = self._vlc_instance.media_new_path(self.v_audio.get())
            opts = [f":start-time={start}"]
            if end is not None:
                opts.append(f":stop-time={end}")
            try:
                media.add_options(*opts)
            except Exception:
                for o in opts:
                    try:
                        media.add_option(o)
                    except Exception:
                        pass
            player = self._vlc_instance.media_player_new()
            player.set_media(media)
            player.play()
            try:
                player.set_rate(float(self._play_rate))
            except Exception:
                pass
            self._vlc_player = player
        except Exception:
            # Fallback a pygame
            self._audio_engine = "pygame"
            if abs(self._play_rate - 1.0) > 1e-6:
                self._start_rate_playback()
            else:
                play_interval(self.v_audio.get(), start, end)

    def _cancel_rate_job(self) -> None:
        if getattr(self, "_rate_job", None):
            try:
                self.after_cancel(self._rate_job)
            except Exception:
                pass
            self._rate_job = None

    def _start_rate_playback(self) -> None:
        # Punto de inicio deseado
        self._stop_all_audio()
        pos = self._clip_start + self._clip_offset
        try:
            pygame.mixer.init()
            pygame.mixer.music.load(self.v_audio.get())
            pygame.mixer.music.play(start=pos)
        except Exception:
            # Fallback
            play_interval(self.v_audio.get(), pos, self._clip_end)
        # Anclas para calcular posición deseada según la pared de tiempo
        self._rate_wall_start = time.monotonic()
        self._rate_pos_start = pos
        self._schedule_rate_tick()

    def _schedule_rate_tick(self) -> None:
        self._cancel_rate_job()
        self._rate_job = self.after(150, self._rate_tick)

    def _rate_tick(self) -> None:
        # Si no hay velocidad acelerada, no continuar
        if abs(self._play_rate - 1.0) < 1e-6 or not self._supports_fast:
            self._cancel_rate_job()
            return
        if self._rate_wall_start is None or self._rate_pos_start is None:
            return
        # Calcular posición deseada
        now = time.monotonic()
        elapsed = now - self._rate_wall_start
        rate = max(self._play_rate, 0.1)
        desired = self._rate_pos_start + elapsed * rate
        clip_end = self._clip_end if self._clip_end is not None else float("inf")
        if desired >= clip_end + PLAYBACK_PAD:
            try:
                pygame.mixer.music.stop()
            except Exception:
                pass
            self._cancel_rate_job()
            return

        # Posición real
        actual = desired
        try:
            if pygame.mixer.get_init() and pygame.mixer.music.get_busy():
                pos_ms = pygame.mixer.music.get_pos()
                if pos_ms >= 0:
                    actual = self._clip_start + self._clip_offset + pos_ms / 1000.0
        except Exception:
            pass

        # Si hay desviación, re-lanzar al punto deseado
        if abs(desired - actual) > 0.3:
            try:
                pygame.mixer.music.play(start=desired)
            except Exception:
                pass

        self._schedule_rate_tick()

    def _warn_fast_unavailable(self) -> None:
        if not self._warned_fast:
            self._warned_fast = True
            self._log("Velocidad >1x requiere FFmpeg/ffplay en el PATH. Reproduciendo a 1x.")
            try:
                messagebox.showinfo(
                    "Velocidad no disponible",
                    "Para reproducir a 1.5x o 2x, instala FFmpeg y asegúrate de "
                    "tener ffplay en el PATH.\n\nSe usa 1x por ahora.",
                )
            except Exception:
                pass

    def _stop_all_audio(self) -> None:
        """Detiene cualquier motor de audio activo y cancela timers."""
        self._cancel_rate_job()
        # ffplay
        try:
            if getattr(self, "_ffplay_proc", None) is not None:
                self._ffplay_proc.kill()
                self._ffplay_proc = None
        except Exception:
            pass
        # vlc
        try:
            if getattr(self, "_vlc_player", None) is not None:
                self._vlc_player.stop()
                self._vlc_player = None
        except Exception:
            pass
        # pygame
        try:
            if pygame.mixer.get_init():
                pygame.mixer.music.stop()
        except Exception:
            pass

    def _show_text_popup(self, iid: str) -> None:
        """Display full text for Original and ASR with timeline controls."""
        original = self.tree.set(iid, "Original")
        asr = self.tree.set(iid, "ASR")

        win = tk.Toplevel(self)
        win.title("Texto completo")

        text_frame = ttk.Frame(win)
        text_frame.pack(fill="both", expand=True, padx=10, pady=10)

        st_orig = scrolledtext.ScrolledText(text_frame, width=50, height=10, wrap="word")
        st_asr = scrolledtext.ScrolledText(text_frame, width=50, height=10, wrap="word")
        st_orig.insert("1.0", original)
        st_asr.insert("1.0", asr)
        st_orig.configure(state="disabled")
        st_asr.configure(state="disabled")
        st_orig.pack(side="left", fill="both", expand=True, padx=(0, 5))
        st_asr.pack(side="left", fill="both", expand=True, padx=(5, 0))

        dur = (self._clip_end or self._clip_start) - self._clip_start
        scale_frame = ttk.Frame(win)
        scale_frame.pack(fill="x", padx=10, pady=(0, 10))
        scale = ttk.Scale(scale_frame, from_=0.0, to=max(dur, 0.0), orient="horizontal", length=400)
        scale.set(self._clip_offset)
        scale.pack(side="left", fill="x", expand=True)
        ttk.Label(scale_frame, text=f"{dur:.1f}s").pack(side="right", padx=(6, 0))

        def _seek(event=None):
            self._seek_clip(float(scale.get()))

        scale.bind("<ButtonRelease-1>", _seek)

        def _update():
            if pygame.mixer.get_init() and pygame.mixer.music.get_busy():
                pos = pygame.mixer.music.get_pos()
                if pos >= 0:
                    scale.set(self._clip_offset + pos / 1000)
            if getattr(self, "_audio_engine", "") == "ffplay":
                if self._rate_wall_start is not None and self._rate_pos_start is not None:
                    wall_elapsed = time.monotonic() - self._rate_wall_start
                    rate = max(self._play_rate, 0.1)
                    rel = (self._rate_pos_start - self._clip_start) + wall_elapsed * rate
                    rel = max(0.0, min(max(dur, 0.0), rel))
                    scale.set(rel)
            elif (getattr(self, "_audio_engine", "") == "vlc"
                    and getattr(self, "_vlc_player", None) is not None):
                try:
                    cur_ms = self._vlc_player.get_time()
                    if cur_ms >= 0:
                        rel = (cur_ms / 1000.0) - self._clip_start
                        rel = max(0.0, min(max(dur, 0.0), rel))
                        scale.set(rel)
                except Exception:
                    pass
            else:
                if abs(self._play_rate - 1.0) < 1e-6:
                    if pygame.mixer.get_init() and pygame.mixer.music.get_busy():
                        pos = pygame.mixer.music.get_pos()
                        if pos >= 0:
                            scale.set(self._clip_offset + pos / 1000)
                else:
                    if self._rate_wall_start is not None and self._rate_pos_start is not None:
                        wall_elapsed = time.monotonic() - self._rate_wall_start
                        rel = (self._rate_pos_start - self._clip_start)
                        rel += wall_elapsed * self._play_rate
                        rel = max(0.0, min(max(dur, 0.0), rel))
                        scale.set(rel)
            win.after(100, _update)

        _update()

        # Controles de velocidad
        rate_frame = ttk.Frame(win)
        rate_frame.pack(pady=(0, 6))

        def _set_rate(r: float):
            # Si no hay soporte fast, degradar a 1x y avisar
            if abs(r - 1.0) > 1e-6 and not self._supports_fast:
                self._play_rate = 1.0
                self._warn_fast_unavailable()
                return
            self._play_rate = r
            if getattr(self, "_audio_engine", "") == "ffplay":
                # Reiniciar en el punto actual con nueva velocidad
                self._clip_offset = float(scale.get())
                self._stop_all_audio()
                self._play_current_clip()
            elif (getattr(self, "_audio_engine", "") == "vlc"
                    and getattr(self, "_vlc_player", None) is not None):
                try:
                    self._vlc_player.set_rate(float(r))
                except Exception:
                    pass
            else:
                # Sin soporte de fast, mantener 1x
                self._play_rate = 1.0
                self._warn_fast_unavailable()

        ttk.Label(rate_frame, text="Velocidad:").pack(side="left", padx=(0, 6))
        ttk.Button(rate_frame, text="1x", command=lambda: _set_rate(1.0)).pack(
            side="left", padx=2)
        ttk.Button(rate_frame, text="1.5x", command=lambda: _set_rate(1.5)).pack(
            side="left", padx=2)
        ttk.Button(rate_frame, text="2x", command=lambda: _set_rate(2.0)).pack(
            side="left", padx=2)

        btns = ttk.Frame(win)
        btns.pack(pady=(0, 10))
        ttk.Button(btns, text="OK", command=lambda: self._popup_mark_ok(iid, win)).pack(
            side="left", padx=4)
        ttk.Button(
            btns, text="Marcar",
            command=lambda: self.add_audacity_marker(
                self._clip_start + float(scale.get()))
        ).pack(side="left", padx=4)

        def _close():
            self._stop_all_audio()
            win.destroy()

        win.protocol("WM_DELETE_WINDOW", _close)
        ttk.Button(btns, text="Cerrar", command=_close).pack(side="left", padx=4)

    def _toggle_ok(self, item: str) -> None:
        current = self.tree.set(item, "OK")
        new_val = "" if current == "OK" else "OK"
        self.tree.set(item, "OK", new_val)
        try:
            line_id = int(self.tree.set(item, "ID"))
        except Exception:
            return
        if new_val:
            self.ok_rows.add(line_id)
        else:
            self.ok_rows.discard(line_id)
        self.save_json()

    def _popup_mark_ok(self, iid: str, win: tk.Toplevel) -> None:
        self.tree.set(iid, "OK", "OK")
        try:
            line_id = int(self.tree.set(iid, "ID"))
            self.ok_rows.add(line_id)
        except Exception:
            pass
        win.destroy()
        self.save_json()

    def _update_metrics(self, iid: str, *, save: bool = True) -> None:
        """Recalculate flag and WER after modifying text."""
        original = self.tree.set(iid, "Original")
        asr = self.tree.set(iid, "ASR")
        ref_t = normalize(original, strip_punct=False).split()
        hyp_t = normalize(asr, strip_punct=False).split()
        if hyp_t:
            wer_val = Levenshtein.normalized_distance(ref_t, hyp_t)
            base_ref = [t.strip(".,;!") for t in ref_t]
            base_hyp = [t.strip(".,;!") for t in hyp_t]
            base_wer = Levenshtein.normalized_distance(base_ref, base_hyp)
        else:
            wer_val = 1.0
            base_wer = 1.0
        if base_wer <= 0.05:
            flag = "✅"
        else:
            thr = 0.20 if len(ref_t) < 5 else WARN_WER
            flag = "✅" if wer_val <= thr else ("⚠️" if wer_val <= 0.20 else "❌")
        self.tree.set(iid, "✓", flag)
        self.tree.set(iid, "WER", f"{wer_val*100:.1f}")
        if save:
            self.save_json()

    def _recompute_tc(self) -> None:
        """Normalise time codes while keeping large jumps visible for review."""
        last: float | None = None
        drift: list[str] = []
        for iid in self.tree.get_children():
            raw = self.tree.set(iid, "tc")
            try:
                tc = float(_parse_tc(raw))
            except (TypeError, ValueError):
                tc = last if last is not None else 0.0
            if last is None:
                last = tc
            elif tc < last - 0.35:
                if last - tc <= 1.0:
                    tc = last
                else:
                    drift.append(iid)
                    last = tc
            else:
                last = tc
            self.tree.set(iid, "tc", _format_tc(tc))
        if drift:
            self._log(f"[TC] {len(drift)} filas mantienen saltos de tiempo; revisar.")

    def _clip_ok(self):
        if self._clip_item:
            self.tree.set(self._clip_item, "AI", "ok")
            self._update_row_in_all_rows(self._clip_item, "AI", "ok")
            self._apply_filter()
        self._hide_clip()

    def _clip_bad(self):
        if self._clip_item:
            self.tree.set(self._clip_item, "AI", "mal")
            self._update_row_in_all_rows(self._clip_item, "AI", "mal")
            self._apply_filter()
        self._hide_clip()

    def _hide_clip(self) -> None:
        self._stop_all_audio()
        self._clip_item = None

    def _next_bad_row(self):
        """Jump to the next row marked ``"mal"`` and not already ``"OK"``."""
        children = list(self.tree.get_children())
        if not children:
            return
        start = 0
        if self._clip_item and self._clip_item in children:
            start = children.index(self._clip_item) + 1
        sequence = children[start:] + children[:start]
        for iid in sequence:
            if (
                self.tree.set(iid, "AI") == "mal"
                and self.tree.set(iid, "OK") != "OK"
            ):
                self.tree.see(iid)
                self._play_clip(iid)
                return

    def _prev_bad_row(self):
        """Jump to the previous row marked ``"mal"`` and not ``"OK"``."""
        children = list(self.tree.get_children())
        if not children:
            return
        start = len(children) - 1
        if self._clip_item and self._clip_item in children:
            start = children.index(self._clip_item) - 1
        first_part = list(reversed(children[: start + 1]))
        second_part = list(reversed(children[start + 1:]))
        for iid in first_part + second_part:
            if (
                self.tree.set(iid, "AI") == "mal"
                and self.tree.set(iid, "OK") != "OK"
            ):
                self.tree.see(iid)
                self._play_clip(iid)
                return

    # --------------------------------------------------------------- cell utils
    def _cell_click(self, event: tk.Event) -> None:
        item = self.tree.identify_row(event.y)
        col = self.tree.identify_column(event.x)
        for iid in self.tree.get_children():
            tags = list(self.tree.item(iid, "tags"))
            if self.tree_tag in tags:
                tags.remove(self.tree_tag)
                self.tree.item(iid, tags=tuple(tags))
        if col not in ("#7", "#8") or not item:
            self.selected_cell = None
            return
        tags = list(self.tree.item(item, "tags"))
        if self.tree_tag not in tags:
            tags.append(self.tree_tag)
            self.tree.item(item, tags=tuple(tags))
        self.selected_cell = (item, col)

    def _popup_menu(self, event: tk.Event) -> None:
        item = self.tree.identify_row(event.y)
        self._cell_click(event)
        sel = self.tree.selection()
        self.menu.entryconfig(
            "Fusionar filas seleccionadas",
            state="normal" if len(sel) > 1 else "disabled",
        )
        if item:
            self.menu.tk_popup(event.x_root, event.y_root)

    def _move_cell(self, direction: str) -> None:
        if not self.selected_cell:
            return
        item, col_id = self.selected_cell
        children = self.tree.get_children()
        idx = children.index(item)
        dst_idx = idx - 1 if direction == "up" else idx + 1
        if dst_idx < 0 or dst_idx >= len(children):
            return
        dst_item = children[dst_idx]
        col = "Original" if col_id == "#7" else "ASR"
        src_text = self.tree.set(item, col)
        if not src_text:
            return
        dst_text = self.tree.set(dst_item, col)
        fused = (
            (dst_text.rstrip().rstrip(".") + " " + src_text).strip()
            if direction == "up"
            else (src_text.rstrip(".") + " " + dst_text).strip()
        )
        self._snapshot()
        self.tree.set(dst_item, col, fused)
        self.tree.set(item, col, "")
        other_col = "ASR" if col == "Original" else "Original"
        if not self.tree.set(item, col) and not self.tree.set(item, other_col):
            self.tree.delete(item)
        self.selected_cell = None
        for iid in self.tree.get_children():
            tags = list(self.tree.item(iid, "tags"))
            if self.tree_tag in tags:
                tags.remove(self.tree_tag)
                self.tree.item(iid, tags=tuple(tags))
        self._recompute_tc()
        self._update_metrics(dst_item)
        self._update_metrics(item)
        self.save_json()

    def _move_word(self, direction: str, which: str) -> None:
        if not self.selected_cell:
            return
        item, col_id = self.selected_cell
        children = self.tree.get_children()
        idx = children.index(item)
        dst_idx = idx - 1 if direction == "up" else idx + 1
        if dst_idx < 0 or dst_idx >= len(children):
            return
        dst_item = children[dst_idx]
        col = "Original" if col_id == "#7" else "ASR"
        src_text = self.tree.set(item, col).strip()
        if not src_text:
            return
        words = src_text.split()
        if not words:
            return
        word = words.pop(0 if which == "first" else -1)
        self._snapshot()
        self.tree.set(item, col, " ".join(words))
        dst_text = self.tree.set(dst_item, col).strip()
        fused = (
            (dst_text + " " + word).strip()
            if direction == "up"
            else (word + " " + dst_text).strip()
        )
        self.tree.set(dst_item, col, fused)
        other_col = "ASR" if col == "Original" else "Original"
        if not self.tree.set(item, col) and not self.tree.set(item, other_col):
            self.tree.delete(item)
        self.selected_cell = None
        for iid in self.tree.get_children():
            tags = list(self.tree.item(iid, "tags"))
            if self.tree_tag in tags:
                tags.remove(self.tree_tag)
                self.tree.item(iid, tags=tuple(tags))
        self._recompute_tc()
        self._update_metrics(dst_item)
        self._update_metrics(item)
        self.save_json()

    # ------------------------------------------------------------- position bar
    def _on_pos_change(self, value: str) -> None:
        if not self.tree.get_children():
            return
        idx = int(float(value)) - 1
        children = self.tree.get_children()
        idx = max(0, min(len(children) - 1, idx))
        iid = children[idx]
        self.tree.see(iid)
        self.tree.selection_set(iid)
<<<<<<< HEAD
        self._update_position(update_scale=False)

    def _update_position(self, event: tk.Event | None = None, *, update_scale: bool = True) -> None:
        if not self.tree.get_children():
            if self.pos_label:
                self.pos_label.config(text="0/0")
=======
        self._update_position()

    def _update_position(self, event: tk.Event | None = None) -> None:
        if not self.tree.get_children():
            self.pos_label.config(text="0/0")
>>>>>>> b48b10d2
            return
        sel = self.tree.selection()
        if not sel:
            return
        idx = self.tree.index(sel[0]) + 1
        total = len(self.tree.get_children())
<<<<<<< HEAD
        if self.pos_label:
            self.pos_label.config(text=f"{idx}/{total}")
        if update_scale and self.pos_scale:
            self.pos_scale.configure(to=total)
            self.pos_scale.set(idx)
=======
        self.pos_label.config(text=f"{idx}/{total}")
        if self.pos_scale:
            self.pos_scale.configure(to=total)
        self.pos_scale.set(idx)
>>>>>>> b48b10d2

    def _update_scale_range(self) -> None:
        total = len(self.tree.get_children())
        if self.pos_scale:
            self.pos_scale.configure(to=max(total, 1))
        if self.pos_label:
            sel = self.tree.selection()
            idx = self.tree.index(sel[0]) + 1 if sel else 0
            self.pos_label.config(text=f"{idx}/{total}")

    # ------------------------------------------------------------- marker utils
    def set_marker(self) -> None:
        if not self.v_json.get():
            return
        sel = self.tree.selection()
        if not sel:
            return
        idx = self.tree.index(sel[0])
        self.marker_path = Path(self.v_json.get()).with_suffix(".marker")
        self.marker_path.write_text(str(idx), encoding="utf8")
        self._log(f"✔ Marcador en fila {idx + 1}")

<<<<<<< HEAD
=======
    def _get_audacity_session(self) -> AudacityLabelSession | None:
        if not self.v_audio.get():
            return None
        if self.audio_session and self.audio_session.audio_path == Path(self.v_audio.get()):
            return self.audio_session
        try:
            self.audio_session = AudacityLabelSession(self.v_audio.get())
        except Exception as exc:
            self._log(str(exc))
            self.audio_session = None
        return self.audio_session

    def add_audacity_marker(self, time_sec: float) -> None:
        session = self._get_audacity_session()
        if not session:
            return
        session.add_marker(time_sec)
        self._log(f"✔ Marker Audacity {time_sec:.2f}s")

    # ------------------------------------------------------------- bookmark utils
    def _bookmark_path(self) -> Path | None:
        if not self.v_json.get():
            return None
        return Path(self.v_json.get()).with_suffix(".bookmark.json")

    def save_bookmark(self, abs_time: float | None = None) -> None:
        """Guarda un 'punto' para retomar. Si ``abs_time`` no se pasa, usa
        el inicio de la fila seleccionada. Persiste en un archivo junto al JSON.
        """
        if not self.v_json.get():
            messagebox.showwarning("Sin JSON", "Carga un JSON primero")
            return
        p = self._bookmark_path()
        if p is None:
            return
        sel = self.tree.selection()
        if sel:
            iid = sel[0]
        else:
            children = self.tree.get_children()
            iid = self._clip_item or (children[0] if children else None)
        if iid is None:
            messagebox.showwarning("Sin selección", "Selecciona una fila para guardar el punto")
            return
        idx = self.tree.index(iid)
        if abs_time is None:
            # Intentar capturar la posición actual de reproducción si hay clip activo
            if self._clip_item:
                try:
                    if (getattr(self, "_audio_engine", "") == "ffplay"
                            and self._rate_wall_start is not None
                            and self._rate_pos_start is not None):
                        rate = max(self._play_rate, 0.1)
                        abs_time = self._rate_pos_start + (
                            time.monotonic() - self._rate_wall_start) * rate
                    elif pygame.mixer.get_init() and pygame.mixer.music.get_busy():
                        pos = pygame.mixer.music.get_pos()
                        if pos >= 0:
                            abs_time = self._clip_start + self._clip_offset + pos / 1000.0
                    elif (getattr(self, "_audio_engine", "") == "vlc"
                            and getattr(self, "_vlc_player", None) is not None):
                        cur_ms = self._vlc_player.get_time()
                        if cur_ms >= 0:
                            abs_time = cur_ms / 1000.0
                except Exception:
                    pass
            if abs_time is None:
                try:
                    abs_time = float(_parse_tc(self.tree.set(iid, "tc")))
                except Exception:
                    abs_time = 0.0
        data = {
            "row_index": int(idx),
            "time": float(abs_time),
            "rate": float(self._play_rate),
        }
        try:
            p.write_text(json.dumps(data, ensure_ascii=False, indent=2), encoding="utf8")
            self._log(f"Punto guardado (fila {idx + 1}, t={abs_time:.2f}s)")
        except Exception as exc:
            show_error("Error", exc)

    def goto_bookmark(self) -> None:
        p = self._bookmark_path()
        if p is None or not p.exists():
            messagebox.showinfo("Punto", "No hay punto guardado")
            return
        try:
            data = json.loads(p.read_text(encoding="utf8"))
            idx = int(data.get("row_index", 0))
            t = float(data.get("time", 0.0))
            rate = float(data.get("rate", self._play_rate))
        except Exception as exc:
            show_error("Error", exc)
            return
        children = list(self.tree.get_children())
        if not children:
            return
        idx = max(0, min(len(children) - 1, idx))
        iid = children[idx]
        self.tree.selection_set(iid)
        self.tree.see(iid)
        self._update_position()
        self._play_rate = rate
        if self.v_audio.get():
            try:
                row_tc = float(_parse_tc(self.tree.set(iid, "tc")))
            except Exception:
                row_tc = t
            self._clip_item = iid
            self._clip_start = row_tc
            self._clip_offset = max(0.0, t - row_tc)
            end = None
            for next_iid in children[idx + 1:]:
                try:
                    tt = float(_parse_tc(self.tree.set(next_iid, "tc")))
                except Exception:
                    continue
                if tt > row_tc:
                    end = tt
                    break
            self._clip_end = end
            self._show_text_popup(iid)
            self._play_current_clip()

>>>>>>> b48b10d2
    def _load_marker(self) -> None:
        if not self.v_json.get():
            return
        self.marker_path = Path(self.v_json.get()).with_suffix(".marker")
        if self.marker_path.exists():
            try:
                idx = int(self.marker_path.read_text())
                children = self.tree.get_children()
                if 0 <= idx < len(children):
                    iid = children[idx]
                    self.tree.selection_set(iid)
                    self.tree.see(iid)
                    self._update_position()
            except Exception:
                pass

<<<<<<< HEAD
=======
    def _load_bookmark_selection(self) -> None:
        p = self._bookmark_path()
        if p is None or not p.exists():
            return
        try:
            data = json.loads(p.read_text(encoding="utf8"))
            idx = int(data.get("row_index", 0))
        except Exception:
            return
        children = self.tree.get_children()
        if not children:
            return
        if 0 <= idx < len(children):
            iid = children[idx]
            self.tree.selection_set(iid)
            self.tree.see(iid)
            self._update_position()

>>>>>>> b48b10d2
    def _merge_selected_rows(self) -> None:
        sel = list(self.tree.selection())
        if len(sel) < 2:
            return
        sel.sort(key=lambda iid: self.tree.index(iid))
        first = sel[0]
        originals: list[str] = []
        asrs: list[str] = []

        for iid in sel:
            originals.append(self.tree.set(iid, "Original").strip())
            asrs.append(self.tree.set(iid, "ASR").strip())

        fuse = lambda parts: " ".join(p.rstrip(".,;") for p in parts if p)

        self._snapshot()
        self.merged_rows[first] = [list(self.tree.item(i)["values"]) for i in sel]

        self.tree.set(first, "Original", fuse(originals))
        self.tree.set(first, "ASR", fuse(asrs))
        self.tree.set(first, "WER", "")

        for iid in sel[1:]:
            self.tree.delete(iid)
            self.merged_rows.pop(iid, None)

        tags = list(self.tree.item(first, "tags"))
        if self.merged_tag not in tags:
            tags.append(self.merged_tag)
        self.tree.item(first, tags=tuple(tags))

        start_idx = self.tree.index(first)
        for new_id, iid in enumerate(self.tree.get_children()[start_idx:], start_idx):
            self.tree.set(iid, "ID", new_id)
        self._update_scale_range()
<<<<<<< HEAD
=======
        self._recompute_tc()
        self._update_metrics(first)
>>>>>>> b48b10d2
        self.save_json()

    def _unmerge_row(self) -> None:
        sel = list(self.tree.selection())
        if len(sel) != 1:
            return
        item = sel[0]
        if item not in self.merged_rows:
            return
        rows = self.merged_rows.pop(item)
        idx = self.tree.index(item)
        self._snapshot()
        self.tree.delete(item)
        for r in rows:
            iid = self.tree.insert("", idx, values=r)
            idx += 1
            self._update_metrics(iid)
        for new_id, iid in enumerate(self.tree.get_children()):
            self.tree.set(iid, "ID", new_id)
        self._update_scale_range()
<<<<<<< HEAD
=======
        self._recompute_tc()
>>>>>>> b48b10d2
        self.save_json()

    # ---------------------------------------------------------------------------------
    # hilo worker (alinear) -----------------------------------------------------------

    def _update_row_in_all_rows(self, iid: str, col_name: str, new_value: str) -> None:
        """Actualiza un valor en la lista `self.all_rows` basado en el iid de la tabla."""
        try:
            row_id = self.tree.set(iid, "ID")
            col_idx_map = {name: i for i, name in enumerate(self.tree["columns"])}
            col_idx = col_idx_map[col_name]

            for row in self.all_rows:
                if str(row[0]) == str(row_id):
                    row[col_idx] = new_value
                    break
        except (KeyError, ValueError, IndexError):
            # No es crítico si falla, el estado se resincronizará al guardar/cargar.
            pass

    def _worker(self):
        def debug(msg: str) -> None:
            print(msg)
            self.q.put(msg)

        try:
            from alignment import set_debug_logger
            set_debug_logger(debug)

            self.q.put("→ Leyendo guion…")
            debug(f"DEBUG: Leyendo guion {self.v_ref.get()}")
            ref = read_script(self.v_ref.get())

            debug(f"DEBUG: Guion cargado ({len(ref)} chars)")
            self.q.put(f"→ DEBUG: Primeros 200 chars: {ref[:200]}")

            asr_path = Path(self.v_asr.get())
            debug(f"DEBUG: Leyendo ASR {asr_path}")
            if asr_path.suffix.lower() == ".csv":
                from utils.resync_python_v2 import load_words_csv
                csv_words, csv_tcs = load_words_csv(asr_path)
                hyp = " ".join(csv_words)
                use_csv = True
                debug("DEBUG: ASR en formato CSV cargado")
            else:
                hyp = asr_path.read_text(
                    encoding="utf8", errors="ignore"
                )
                use_csv = False
                debug("DEBUG: ASR en texto cargado")
            self.q.put("→ TXT externo cargado")

            # ═══ DEBUG TEMPORAL ═══
            self.q.put(f"→ DEBUG: Longitud ASR: {len(hyp)} caracteres")
            self.q.put(f"→ DEBUG: Primeros 200 chars ASR: {hyp[:200]}")
            debug("DEBUG: ASR cargado")
            # ═══ FIN DEBUG ═══

            self.q.put("→ Alineando…")
            debug("DEBUG: Iniciando alineacion")

            if use_csv:
                # ASR llegó como CSV de palabras: usar alineado palabra-a-palabra
                rows = build_rows_from_words(ref, csv_words, csv_tcs)
            else:
                # ASR llegó como texto: alinear por tokens…
                rows = build_rows(ref, hyp)
                # …pero si hay CSV al lado (o lo seleccionás), preferir palabra-a-palabra
                csv_path: Path | None = None
                audio_val = self.v_audio.get()
                if audio_val:
                    candidate = Path(audio_val).with_suffix(".words.csv")
                    if candidate.exists():
                        csv_path = candidate
                if csv_path is None:
                    from tkinter import filedialog
                    p = filedialog.askopenfilename(filetypes=[("CSV", "*.csv"), ("All", "*")])
                    if p:
                        csv_path = Path(p)
                if csv_path and csv_path.exists():
                    try:
                        from utils.resync_python_v2 import load_words_csv
                        csv_words, csv_tcs = load_words_csv(csv_path)
                        rows = build_rows_from_words(ref, csv_words, csv_tcs)
                        debug(f"DEBUG: CSV usado {csv_path}")
                    except Exception as exc:
                        self.q.put(f"CSV fallback error: {exc}")

            rows = [canonical_row(r) for r in rows]

            # ═══ DEBUG TEMPORAL ═══
            self.q.put(f"→ DEBUG: Se generaron {len(rows)} filas")
            if rows:
                self.q.put(f"→ DEBUG: Primera fila: {rows[0]}")
            debug("DEBUG: alineacion completada")
            # ═══ FIN DEBUG ═══

            out = Path(self.v_asr.get()).with_suffix(".qc.json")
            if out.exists():
                try:
                    old = json.loads(out.read_text(encoding="utf8"))
                    from qc_utils import merge_qc_metadata

                    rows = merge_qc_metadata(old, rows)
                    rows = [canonical_row(r) for r in rows]
                except Exception:
                    pass
            out.write_text(
                json.dumps(rows, ensure_ascii=False, indent=2), encoding="utf8"
            )

            debug(f"DEBUG: JSON guardado en {out}")

            self.all_rows = rows
            self.q.put(("ROWS_READY", None))
            self.q.put(f"✔ Listo. Guardado en {out}")
            self.v_json.set(str(out))
        except Exception:
            buf = io.StringIO()
            traceback.print_exc(file=buf)
            err = buf.getvalue()
            debug(f"DEBUG: error en worker:\n{err}")
            self.q.put(("ERROR", "Error en el procesamiento", err))
        finally:
            self.q.put(("CLOSE_PROGRESS", None))
            from alignment import set_debug_logger
            set_debug_logger(print)

    # ---------------------------------------------------------------------------------
    # cola de mensajes Tk -------------------------------------------------------------
    def _poll(self):
        try:
            while True:
                msg = self.q.get_nowait()

<<<<<<< HEAD
                if isinstance(msg, tuple) and msg[0] == "ROWS":
                    for r in msg[1]:
                        vals = self._row_from_alignment(r)
                        vals[6], vals[7] = str(vals[6]), str(vals[7])
                        self.tree.insert("", tk.END, values=vals)
                    self._update_scale_range()
=======
                if isinstance(msg, tuple) and msg[0] == "ROWS_READY":
                    self._apply_filter()
>>>>>>> b48b10d2
                    self._close_progress()
                    self._snapshot()

                elif isinstance(msg, tuple) and msg[0] == "SET_ASR":
                    self.v_asr.set(msg[1])
                    self._close_progress()

                elif isinstance(msg, tuple) and msg[0] == "PROGRESS":
                    pct = int(msg[1])
                    # soporta tuplas ("PROGRESS", pct) o ("PROGRESS", pct, eta)
                    self._update_progress(pct)
                    if len(msg) >= 3 and self._prog_label:
                        def _fmt_eta(secs: float) -> str:
                            try:
                                secs = float(secs)
                            except Exception:
                                return ""
                            m = int(secs // 60)
                            s = int(secs % 60)
                            return f" — ETA {m}:{s:02d}"
                        self._prog_label["text"] = f"{pct}%" + _fmt_eta(msg[2])

                elif isinstance(msg, tuple) and msg[0] == "RELOAD":
                    self.load_json()

                elif isinstance(msg, tuple) and msg[0] == "AI_START":
                    iid = msg[1]
                    tags = list(self.tree.item(iid, "tags"))
                    if "processing" not in tags:
                        tags.append("processing")
                        self.tree.item(iid, tags=tuple(tags))
                    self.tree.see(iid)
                    self.tree.selection_set(iid)

                elif isinstance(msg, tuple) and msg[0] == "AI_ROW_ID":
                    row_id, verdict, ok = msg[1]

                    col_map = {name: i for i, name in enumerate(self.tree["columns"])}
                    ai_idx = col_map["AI"]
                    ok_idx = col_map["OK"]

                    for row in self.all_rows:
                        if str(row[0]) == str(row_id):
                            row[ai_idx] = verdict
                            if ok:
                                row[ok_idx] = ok
                                self.ok_rows.add(int(row_id))
                            break
                    self._apply_filter()

                elif isinstance(msg, tuple) and msg[0] == "AI_CORRECTION_SUPERVISED_ID":
                    (
                        row_id,
                        original_text,
                        original_asr,
                        final_asr,
                        verdict,
                        proposed_asr,
                    ) = msg[1]

                    log_correction_metadata(
                        self.v_json.get(),
                        row_id,
                        original_asr,
                        proposed_asr,
                        verdict,
                    )

                    self.correction_stats[verdict] = self.correction_stats.get(verdict, 0) + 1

                    if original_asr.strip() != final_asr.strip():

                        asr_idx = self.tree["columns"].index("ASR")
                        for row in self.all_rows:
                            if str(row[0]) == str(row_id):
                                row[asr_idx] = final_asr
                                break

                        self._apply_filter()

                        for iid in self.tree.get_children():
                            if self.tree.set(iid, "ID") == str(row_id):
                                self._update_metrics(iid)
                                break

                        self.tree.set(iid, "ASR", final_asr)
                        self._update_metrics(iid)  # This also saves

                        self._log(f"  - Fila {row_id} actualizada. Veredicto supervisor: {verdict}")
                    else:
                        self._log(
                            f"  - Fila {row_id} no modificada. Veredicto supervisor: {verdict}")

                elif isinstance(msg, tuple) and msg[0] == "AI_START_ID":
                    row_id = msg[1]
                    for iid in self.tree.get_children():
                        if self.tree.set(iid, "ID") == row_id:
                            tags = list(self.tree.item(iid, "tags"))
                            if "processing" not in tags:
                                tags.append("processing")
                                self.tree.item(iid, tags=tuple(tags))
                            self.tree.see(iid)
                            break

                elif isinstance(msg, tuple) and msg[0] == "ADVANCED_AI_REVIEW_DONE_ID":
                    row_id, verdict, comment = msg[1]
                    col_idx_map = {name: i for i, name in enumerate(self.tree["columns"])}
                    ai_col_idx = col_idx_map["AI"]
                    ok_col_idx = col_idx_map["OK"]

                    for row in self.all_rows:
                        if str(row[0]) == str(row_id):
                            row[ai_col_idx] = verdict
                            if verdict == "OK":
                                row[ok_col_idx] = "OK"
                            break

                    self._apply_filter()
                    self._log(f"Revisión avanzada Fila {row_id}: {verdict}. Comentario: {comment}")
                    self.save_json()

                elif isinstance(msg, tuple) and msg[0] == "AI_DONE_ID":
                    row_id = msg[1]
                    for iid in self.tree.get_children():
                        if self.tree.set(iid, "ID") == row_id:
                            tags = list(self.tree.item(iid, "tags"))
                            if "processing" in tags:
                                tags.remove("processing")
                                self.tree.item(iid, tags=tuple(tags))
                            break

                elif isinstance(msg, tuple) and msg[0] == "AI_DONE":
                    iid = msg[1]
                    tags = list(self.tree.item(iid, "tags"))
                    if "processing" in tags:
                        tags.remove("processing")
                        self.tree.item(iid, tags=tuple(tags))

                elif isinstance(msg, tuple) and msg[0] == "ERROR":
                    self._close_progress()
                    show_error(msg[1], msg[2])

                elif isinstance(msg, tuple) and msg[0] == "CLOSE_PROGRESS":
                    self._close_progress()

                else:
                    self._log(str(msg))

        except queue.Empty:
            pass

        self.after(250, self._poll)

    # ------------------------------------------------------------- undo/redo --
    def _snapshot(self) -> None:
        rows = [list(self.tree.item(i)["values"]) for i in self.tree.get_children()]
        self.undo_stack.append(json.dumps(rows, ensure_ascii=False))
        if len(self.undo_stack) > 20:
            self.undo_stack.pop(0)
        self.redo_stack.clear()

    def _restore(self, data: str) -> None:
<<<<<<< HEAD
        rows = json.loads(data)
        self.clear_table()

        for r in rows:
            vals = self._row_from_alignment(r)
            vals[6], vals[7] = str(vals[6]), str(vals[7])
            self.tree.insert("", tk.END, values=vals)
        self._update_scale_range()
=======
        self.all_rows = json.loads(data)
        self._apply_filter()
>>>>>>> b48b10d2

    def undo(self, event: tk.Event | None = None) -> None:
        if not self.undo_stack:
            return
        state = self.undo_stack.pop()
        current = json.dumps([
            list(self.tree.item(i)["values"]) for i in self.tree.get_children()
        ], ensure_ascii=False)
        self.redo_stack.append(current)
        self._restore(state)
        self.save_json()

    def redo(self, event: tk.Event | None = None) -> None:
        if not self.redo_stack:
            return
        state = self.redo_stack.pop()
        current = json.dumps([
            list(self.tree.item(i)["values"]) for i in self.tree.get_children()
        ], ensure_ascii=False)
        self.undo_stack.append(current)
        self._restore(state)
        self.save_json()

    def create_edl(self) -> None:
        from tkinter import filedialog
        if not self.v_ref.get():
            messagebox.showerror("Error", "Selecciona un guion")
            return
        json_path = filedialog.askopenfilename(filetypes=[("JSON", "*.json")])
        if not json_path:
            return
        try:
            script_text = read_script(self.v_ref.get())
            edl = build_intervals(script_text, json_path)
            out = Path(json_path).with_suffix(".edl.json")
            Path(out).write_text(json.dumps(edl, indent=2), encoding="utf8")
            messagebox.showinfo("EDL", f"Guardado {out}")
        except Exception as exc:
            show_error("Error", exc)

    def second_pass_sync(self) -> None:
        """
        Runs a second pass to fix word alignment issues by shifting words
        between adjacent rows that are not marked as correct (✅).
        """
        self._log("⏳ Iniciando segunda pasada de sincronización...")
        self._snapshot()

        children = list(self.tree.get_children())
        if not children:
            self._log("La tabla está vacía.")
            return

        changes_count = 0
        for i in range(1, len(children)):
            prev_iid = children[i - 1]
            curr_iid = children[i]

            # Skip if either row is already perfect or merged.
            if self.tree.set(prev_iid, "✓") == "✅" or self.tree.set(curr_iid, "✓") == "✅":
                continue
            if (self.merged_tag in self.tree.item(prev_iid, "tags")
                    or self.merged_tag in self.tree.item(curr_iid, "tags")):
                continue

            # --- Store original state ---
            prev_orig = self.tree.set(prev_iid, "Original")
            prev_asr = self.tree.set(prev_iid, "ASR")
            curr_orig = self.tree.set(curr_iid, "Original")
            curr_asr = self.tree.set(curr_iid, "ASR")

            if not all([prev_orig, prev_asr, curr_orig, curr_asr]):
                continue

            prev_orig_words = prev_orig.split()
            prev_asr_words = prev_asr.split()
            curr_orig_words = curr_orig.split()
            curr_asr_words = curr_asr.split()

            if not all([
                prev_orig_words, prev_asr_words, curr_orig_words, curr_asr_words
            ]):
                continue

            def get_wer(ref, hyp):
                ref_t = normalize(ref, strip_punct=False).split()
                hyp_t = normalize(hyp, strip_punct=False).split()
                if not hyp_t:
                    return 1.0
                return Levenshtein.normalized_distance(ref_t, hyp_t)

            original_wer1 = get_wer(prev_orig, prev_asr)
            original_wer2 = get_wer(curr_orig, curr_asr)
            original_combined_wer = original_wer1 + original_wer2

            best_wer = original_combined_wer
            best_config = None

            # --- Scenario 1: Move last word from previous to current ---
            if len(prev_orig_words) > 1 and len(prev_asr_words) > 1:
                p_orig_last = prev_orig_words[-1]
                new_prev_orig_s1 = " ".join(prev_orig_words[:-1])
                new_curr_orig_s1 = f"{p_orig_last} {curr_orig}"
                p_asr_last = prev_asr_words[-1]
                new_prev_asr_s1 = " ".join(prev_asr_words[:-1])
                new_curr_asr_s1 = f"{p_asr_last} {curr_asr}"
                wer1 = get_wer(new_prev_orig_s1, new_prev_asr_s1)
                wer2 = get_wer(new_curr_orig_s1, new_curr_asr_s1)
                if wer1 + wer2 < best_wer:
                    best_wer = wer1 + wer2
                    best_config = (
                        new_prev_orig_s1, new_prev_asr_s1,
                        new_curr_orig_s1, new_curr_asr_s1)

            # --- Scenario 2: Move first word from current to previous ---
            if len(curr_orig_words) > 1 and len(curr_asr_words) > 1:
                c_orig_first = curr_orig_words[0]
                new_curr_orig_s2 = " ".join(curr_orig_words[1:])
                new_prev_orig_s2 = f"{prev_orig} {c_orig_first}"
                c_asr_first = curr_asr_words[0]
                new_curr_asr_s2 = " ".join(curr_asr_words[1:])
                new_prev_asr_s2 = f"{prev_asr} {c_asr_first}"
                wer1 = get_wer(new_prev_orig_s2, new_prev_asr_s2)
                wer2 = get_wer(new_curr_orig_s2, new_curr_asr_s2)
                if wer1 + wer2 < best_wer:
                    best_wer = wer1 + wer2
                    best_config = (
                        new_prev_orig_s2, new_prev_asr_s2,
                        new_curr_orig_s2, new_curr_asr_s2)

            # --- Apply best change if any ---
            if best_config:
                changes_count += 1
                (new_prev_orig_txt, new_prev_asr_txt,
                 new_curr_orig_txt, new_curr_asr_txt) = best_config
                self.tree.set(prev_iid, "Original", new_prev_orig_txt)
                self.tree.set(prev_iid, "ASR", new_prev_asr_txt)
                self.tree.set(curr_iid, "Original", new_curr_orig_txt)
                self.tree.set(curr_iid, "ASR", new_curr_asr_txt)
                self._update_metrics(prev_iid, save=False)
                self._update_metrics(curr_iid, save=False)
                prev_id = self.tree.set(prev_iid, "ID")
                curr_id = self.tree.set(curr_iid, "ID")
                self._log(
                    f"  - Corrección entre filas {prev_id} y {curr_id} "
                    f"(WER: {original_combined_wer:.2f} → {best_wer:.2f})")

        if changes_count > 0:
            self.save_json()
            self._log(f"✔ Segunda pasada completada. Se aplicaron {changes_count} correcciones.")
        else:
            self._log("✔ Segunda pasada completada. No se encontraron correcciones obvias.")

    def generate_correction_report(self) -> None:
        """Generates and saves a summary report of AI correction stats."""
        if not self.v_json.get():
            messagebox.showwarning("Sin JSON", "Carga un JSON para generar un informe.")
            return
        if not self.correction_stats:
            messagebox.showinfo("Sin datos", "No hay estadísticas de corrección para informar.")
            return

        total = sum(self.correction_stats.values())
        plausible = self.correction_stats.get("plausible", 0)
        implausible = self.correction_stats.get("implausible", 0)
        no_change = self.correction_stats.get("no_change", 0)

        report_lines = [
            "Informe de Corrección de Transcripción con IA",
            "==============================================",
            f"Total de filas analizadas: {total}",
            f"  - Correcciones aplicadas (Plausible): {plausible} ({plausible/total:.1%})",
            f"  - Correcciones revocadas (Implausible): {implausible} ({implausible/total:.1%})",
            f"  - Sin cambios propuestos: {no_change} ({no_change/total:.1%})",
        ]
        report_str = "\n".join(report_lines)

        try:
            report_path = Path(self.v_json.get()).with_suffix(".correction_report.txt")
            report_path.write_text(report_str, encoding="utf-8")
            self._log(f"✔ Informe de corrección guardado en: {report_path}")
            messagebox.showinfo("Informe Guardado", f"El informe se ha guardado en:\n{report_path}")
        except Exception as e:
            show_error("Error al guardar informe", e)

    def advanced_ai_review(self) -> None:

        """Runs an advanced, contextual AI review on selected or all relevant rows."""
        # Single row mode
        if self.ai_one.get():
            sel = self.tree.selection()
            if not sel:
                messagebox.showwarning("Selección inválida", "Selecciona una única fila para la revisión avanzada.")
                return

            iid = sel[0]
            row_id = self.tree.set(iid, "ID")

            row_data = next((r for r in self.all_rows if str(r[0]) == row_id), None)
            if not row_data:
                return

            ai_status = row_data[3].lower()
            flag_status = row_data[1]
            if ai_status != 'mal' and flag_status != '⚠️':
                messagebox.showinfo("No es necesario", "La revisión avanzada es para filas marcadas como 'mal' o '⚠️'.")
                return

            self._start_advanced_review_thread_for_id(row_id)

            return

        # Batch mode
        rows_to_review = [
            r for r in self.all_rows
            if r[3].lower() == 'mal' or r[1] == '⚠️'
        ]

        if not rows_to_review:
            messagebox.showinfo("Sin filas para revisar", "No se encontraron filas marcadas como 'mal' o '⚠️'.")
            return

        self._log(f"⏳ Iniciando Revisión AI Avanzada para {len(rows_to_review)} filas…")
        threading.Thread(
            target=self._batch_advanced_ai_review_worker,
            args=(rows_to_review,),
            daemon=True
        ).start()

    def _get_row_context(self, row_id: str) -> dict | None:
        """Builds the context for a given row ID from self.all_rows."""
        try:
            row_index = next(i for i, r in enumerate(self.all_rows) if str(r[0]) == row_id)
        except StopIteration:
            return None

        context = {}
        current_row = self.all_rows[row_index]
        context["current"] = {
            "id": current_row[0], "original": current_row[6], "asr": current_row[7]
        }
        if row_index > 0:
            prev_row = self.all_rows[row_index - 1]
            context["previous"] = {"id": prev_row[0], "original": prev_row[6], "asr": prev_row[7]}
        if row_index < len(self.all_rows) - 1:
            next_row = self.all_rows[row_index + 1]
            context["next"] = {"id": next_row[0], "original": next_row[6], "asr": next_row[7]}
        return context

    def _start_advanced_review_thread_for_id(self, row_id: str) -> None:
        context = self._get_row_context(row_id)
        if not context:
            return

        self._log(f"⏳ Revisión AI Avanzada para fila {row_id}…")
        self.q.put(("AI_START_ID", row_id))
        threading.Thread(
            target=self._advanced_ai_review_worker,
            args=(context,),
            daemon=True
        ).start()

    def _batch_advanced_ai_review_worker(self, rows_to_review: list) -> None:
        """Worker for batch advanced AI review."""
        for row_data in rows_to_review:
            row_id = str(row_data[0])
            context = self._get_row_context(row_id)
            if not context:
                continue

            self.q.put(("AI_START_ID", row_id))
            try:
                from ai_review import get_advanced_review_verdict
                verdict, comment = get_advanced_review_verdict(context)
                self.q.put(("ADVANCED_AI_REVIEW_DONE_ID", (row_id, verdict, comment)))
            except Exception:
                buf = io.StringIO()
                traceback.print_exc(file=buf)
                self.q.put(buf.getvalue())
            finally:
                self.q.put(("AI_DONE_ID", row_id))

    def _advanced_ai_review_worker(self, context: dict) -> None:
        """Worker for single advanced AI review."""
        row_id = str(context["current"]["id"])
        try:
            from ai_review import get_advanced_review_verdict
            verdict, comment = get_advanced_review_verdict(context)
            self.q.put(("ADVANCED_AI_REVIEW_DONE_ID", (row_id, verdict, comment)))
        except Exception:
            buf = io.StringIO()
            traceback.print_exc(file=buf)
            self.q.put(buf.getvalue())
        finally:
            self.q.put(("AI_DONE_ID", row_id))


# --------------------------------------------------------------------------------------
if __name__ == "__main__":
    App().mainloop()<|MERGE_RESOLUTION|>--- conflicted
+++ resolved
@@ -57,7 +57,6 @@
     return f"{h:02d}:{m:02d}:{s:04.1f}"
 
 
-<<<<<<< HEAD
 def _format_tc(val: str | float) -> str:
     """Return ``val`` formatted as ``HH:MM:SS.d`` with one decimal."""
     try:
@@ -70,8 +69,6 @@
     return f"{h:02d}:{m:02d}:{s:04.1f}"
 
 
-=======
->>>>>>> b48b10d2
 def _parse_tc(text: str) -> str:
     """Parse ``text`` formatted with ``_format_tc`` back to seconds string."""
     if ":" in text:
@@ -82,13 +79,10 @@
         except Exception:
             pass
     return text
-<<<<<<< HEAD
 
 
 def play_interval(path: str, start: float, end: float | None) -> None:
     """Reproduce *path* desde *start* (seg) hasta *end* (seg) con pygame.
-=======
->>>>>>> b48b10d2
 
 
 def play_interval(path: str, start: float, end: float | None) -> str | None:
@@ -364,17 +358,9 @@
                 self.tree.column(c, width=w, anchor="w")
         self.tree.pack(fill="both", expand=True, side="left")
 
-<<<<<<< HEAD
         sb = ttk.Scrollbar(table_frame, orient="vertical", command=self.tree.yview)
         self.tree.configure(yscrollcommand=sb.set)
         sb.pack(side="left", fill="y")
-=======
-        sb_y = ttk.Scrollbar(table_frame, orient="vertical", command=self.tree.yview)
-        sb_y.pack(side="right", fill="y")
-        sb_x = ttk.Scrollbar(table_frame, orient="horizontal", command=self.tree.xview)
-        sb_x.pack(side="bottom", fill="x")
-        self.tree.configure(yscrollcommand=sb_y.set, xscrollcommand=sb_x.set)
->>>>>>> b48b10d2
 
         pos_frame = ttk.Frame(table_frame)
         pos_frame.pack(side="right", fill="y", padx=(4, 0))
@@ -409,8 +395,6 @@
         ttk.Button(bar, text="OK", command=self._clip_ok).pack(side="left", padx=4)
         ttk.Button(bar, text="mal", command=self._clip_bad).pack(side="left", padx=4)
         ttk.Button(bar, text="Marcar", command=self.set_marker).pack(side="left", padx=4)
-<<<<<<< HEAD
-=======
         ttk.Button(bar, text="Guardar punto", command=self.save_bookmark).pack(
             side="left", padx=4)
         ttk.Button(bar, text="Ir al punto", command=self.goto_bookmark).pack(
@@ -504,7 +488,6 @@
         btn_frame.pack(pady=10)
         ttk.Button(btn_frame, text="Aplicar", command=lambda: [self._apply_filter(), dialog.destroy()]).pack(side="left", padx=5)
         ttk.Button(btn_frame, text="Cerrar", command=dialog.destroy).pack(side="left", padx=5)
->>>>>>> b48b10d2
 
     # ---------------------------------------------------------------------------------
     # navegación de archivos ----------------------------------------------------------
@@ -517,13 +500,7 @@
     def clear_table(self) -> None:
         self.tree.delete(*self.tree.get_children())
         self.ok_rows.clear()
-<<<<<<< HEAD
         self._update_scale_range()
-=======
-        self.all_rows.clear()
-        self._update_scale_range()
-        self._update_stats()
->>>>>>> b48b10d2
 
     def save_json(self) -> None:
         if not self.v_json.get():
@@ -537,12 +514,7 @@
         try:
             rows = [list(self.tree.item(i)["values"]) for i in self.tree.get_children()]
             for r in rows:
-<<<<<<< HEAD
                 r[5] = _parse_tc(str(r[5]))
-=======
-                idx_tc = max(0, len(r) - 3)
-                r[idx_tc] = _parse_tc(str(r[idx_tc]))
->>>>>>> b48b10d2
             Path(self.v_json.get()).write_text(
                 json.dumps(rows, ensure_ascii=False, indent=2), encoding="utf8"
             )
@@ -592,7 +564,6 @@
     # Orden final: [ID, ✓, OK, AI, Score, WER, tc, Original, ASR]
     # ──────────────────────────────────────────────────────────────────────────────
     def _row_from_alignment(self, r: list) -> list:
-<<<<<<< HEAD
         """
         build_rows genera:
           6 col.: [ID, ✓,        WER, tc, Original, ASR]
@@ -607,7 +578,6 @@
         if len(row) > 5:
             row[5] = _format_tc(row[5])
         return row
-=======
         # Devuelve SIEMPRE 9 columnas, rellenando las que falten.
         # Formatea tc como HH:MM:SS.d
         try:
@@ -644,7 +614,6 @@
             while len(padded_r) < 9:
                 padded_r.append("")
             return padded_r[:9]
->>>>>>> b48b10d2
 
     # ───────────────────────────────── ventana de progreso ─────────────────────────
     def _show_progress(self, text: str = "Procesando…", *, determinate: bool = False) -> None:
@@ -1041,7 +1010,6 @@
             self.v_json.set(p)
 
         try:
-<<<<<<< HEAD
             rows = json.loads(Path(self.v_json.get()).read_text(encoding="utf8"))
             self.clear_table()
 
@@ -1053,14 +1021,6 @@
             self._snapshot()
             self._update_scale_range()
             self._load_marker()
-=======
-            self.all_rows = json.loads(Path(self.v_json.get()).read_text(encoding="utf8"))
-            self.correction_stats.clear()
-            self._apply_filter()  # Rellena la tabla y actualiza stats
-            self._snapshot()
-            self._load_marker()
-            self._load_bookmark_selection()
->>>>>>> b48b10d2
             self._log(f"✔ Cargado {self.v_json.get()}")
         except Exception as e:
             show_error("Error", e)
@@ -1090,11 +1050,7 @@
         end = None
         for next_iid in children[idx + 1:]:
             try:
-<<<<<<< HEAD
                 end = float(_parse_tc(self.tree.set(children[idx + 1], "tc")))
-=======
-                t = float(_parse_tc(self.tree.set(next_iid, "tc")))
->>>>>>> b48b10d2
             except ValueError:
                 continue
             if t > start:
@@ -1678,38 +1634,23 @@
         iid = children[idx]
         self.tree.see(iid)
         self.tree.selection_set(iid)
-<<<<<<< HEAD
         self._update_position(update_scale=False)
 
     def _update_position(self, event: tk.Event | None = None, *, update_scale: bool = True) -> None:
         if not self.tree.get_children():
             if self.pos_label:
                 self.pos_label.config(text="0/0")
-=======
-        self._update_position()
-
-    def _update_position(self, event: tk.Event | None = None) -> None:
-        if not self.tree.get_children():
-            self.pos_label.config(text="0/0")
->>>>>>> b48b10d2
             return
         sel = self.tree.selection()
         if not sel:
             return
         idx = self.tree.index(sel[0]) + 1
         total = len(self.tree.get_children())
-<<<<<<< HEAD
         if self.pos_label:
             self.pos_label.config(text=f"{idx}/{total}")
         if update_scale and self.pos_scale:
             self.pos_scale.configure(to=total)
             self.pos_scale.set(idx)
-=======
-        self.pos_label.config(text=f"{idx}/{total}")
-        if self.pos_scale:
-            self.pos_scale.configure(to=total)
-        self.pos_scale.set(idx)
->>>>>>> b48b10d2
 
     def _update_scale_range(self) -> None:
         total = len(self.tree.get_children())
@@ -1732,134 +1673,6 @@
         self.marker_path.write_text(str(idx), encoding="utf8")
         self._log(f"✔ Marcador en fila {idx + 1}")
 
-<<<<<<< HEAD
-=======
-    def _get_audacity_session(self) -> AudacityLabelSession | None:
-        if not self.v_audio.get():
-            return None
-        if self.audio_session and self.audio_session.audio_path == Path(self.v_audio.get()):
-            return self.audio_session
-        try:
-            self.audio_session = AudacityLabelSession(self.v_audio.get())
-        except Exception as exc:
-            self._log(str(exc))
-            self.audio_session = None
-        return self.audio_session
-
-    def add_audacity_marker(self, time_sec: float) -> None:
-        session = self._get_audacity_session()
-        if not session:
-            return
-        session.add_marker(time_sec)
-        self._log(f"✔ Marker Audacity {time_sec:.2f}s")
-
-    # ------------------------------------------------------------- bookmark utils
-    def _bookmark_path(self) -> Path | None:
-        if not self.v_json.get():
-            return None
-        return Path(self.v_json.get()).with_suffix(".bookmark.json")
-
-    def save_bookmark(self, abs_time: float | None = None) -> None:
-        """Guarda un 'punto' para retomar. Si ``abs_time`` no se pasa, usa
-        el inicio de la fila seleccionada. Persiste en un archivo junto al JSON.
-        """
-        if not self.v_json.get():
-            messagebox.showwarning("Sin JSON", "Carga un JSON primero")
-            return
-        p = self._bookmark_path()
-        if p is None:
-            return
-        sel = self.tree.selection()
-        if sel:
-            iid = sel[0]
-        else:
-            children = self.tree.get_children()
-            iid = self._clip_item or (children[0] if children else None)
-        if iid is None:
-            messagebox.showwarning("Sin selección", "Selecciona una fila para guardar el punto")
-            return
-        idx = self.tree.index(iid)
-        if abs_time is None:
-            # Intentar capturar la posición actual de reproducción si hay clip activo
-            if self._clip_item:
-                try:
-                    if (getattr(self, "_audio_engine", "") == "ffplay"
-                            and self._rate_wall_start is not None
-                            and self._rate_pos_start is not None):
-                        rate = max(self._play_rate, 0.1)
-                        abs_time = self._rate_pos_start + (
-                            time.monotonic() - self._rate_wall_start) * rate
-                    elif pygame.mixer.get_init() and pygame.mixer.music.get_busy():
-                        pos = pygame.mixer.music.get_pos()
-                        if pos >= 0:
-                            abs_time = self._clip_start + self._clip_offset + pos / 1000.0
-                    elif (getattr(self, "_audio_engine", "") == "vlc"
-                            and getattr(self, "_vlc_player", None) is not None):
-                        cur_ms = self._vlc_player.get_time()
-                        if cur_ms >= 0:
-                            abs_time = cur_ms / 1000.0
-                except Exception:
-                    pass
-            if abs_time is None:
-                try:
-                    abs_time = float(_parse_tc(self.tree.set(iid, "tc")))
-                except Exception:
-                    abs_time = 0.0
-        data = {
-            "row_index": int(idx),
-            "time": float(abs_time),
-            "rate": float(self._play_rate),
-        }
-        try:
-            p.write_text(json.dumps(data, ensure_ascii=False, indent=2), encoding="utf8")
-            self._log(f"Punto guardado (fila {idx + 1}, t={abs_time:.2f}s)")
-        except Exception as exc:
-            show_error("Error", exc)
-
-    def goto_bookmark(self) -> None:
-        p = self._bookmark_path()
-        if p is None or not p.exists():
-            messagebox.showinfo("Punto", "No hay punto guardado")
-            return
-        try:
-            data = json.loads(p.read_text(encoding="utf8"))
-            idx = int(data.get("row_index", 0))
-            t = float(data.get("time", 0.0))
-            rate = float(data.get("rate", self._play_rate))
-        except Exception as exc:
-            show_error("Error", exc)
-            return
-        children = list(self.tree.get_children())
-        if not children:
-            return
-        idx = max(0, min(len(children) - 1, idx))
-        iid = children[idx]
-        self.tree.selection_set(iid)
-        self.tree.see(iid)
-        self._update_position()
-        self._play_rate = rate
-        if self.v_audio.get():
-            try:
-                row_tc = float(_parse_tc(self.tree.set(iid, "tc")))
-            except Exception:
-                row_tc = t
-            self._clip_item = iid
-            self._clip_start = row_tc
-            self._clip_offset = max(0.0, t - row_tc)
-            end = None
-            for next_iid in children[idx + 1:]:
-                try:
-                    tt = float(_parse_tc(self.tree.set(next_iid, "tc")))
-                except Exception:
-                    continue
-                if tt > row_tc:
-                    end = tt
-                    break
-            self._clip_end = end
-            self._show_text_popup(iid)
-            self._play_current_clip()
-
->>>>>>> b48b10d2
     def _load_marker(self) -> None:
         if not self.v_json.get():
             return
@@ -1876,27 +1689,6 @@
             except Exception:
                 pass
 
-<<<<<<< HEAD
-=======
-    def _load_bookmark_selection(self) -> None:
-        p = self._bookmark_path()
-        if p is None or not p.exists():
-            return
-        try:
-            data = json.loads(p.read_text(encoding="utf8"))
-            idx = int(data.get("row_index", 0))
-        except Exception:
-            return
-        children = self.tree.get_children()
-        if not children:
-            return
-        if 0 <= idx < len(children):
-            iid = children[idx]
-            self.tree.selection_set(iid)
-            self.tree.see(iid)
-            self._update_position()
-
->>>>>>> b48b10d2
     def _merge_selected_rows(self) -> None:
         sel = list(self.tree.selection())
         if len(sel) < 2:
@@ -1932,11 +1724,6 @@
         for new_id, iid in enumerate(self.tree.get_children()[start_idx:], start_idx):
             self.tree.set(iid, "ID", new_id)
         self._update_scale_range()
-<<<<<<< HEAD
-=======
-        self._recompute_tc()
-        self._update_metrics(first)
->>>>>>> b48b10d2
         self.save_json()
 
     def _unmerge_row(self) -> None:
@@ -1957,10 +1744,6 @@
         for new_id, iid in enumerate(self.tree.get_children()):
             self.tree.set(iid, "ID", new_id)
         self._update_scale_range()
-<<<<<<< HEAD
-=======
-        self._recompute_tc()
->>>>>>> b48b10d2
         self.save_json()
 
     # ---------------------------------------------------------------------------------
@@ -2096,17 +1879,12 @@
             while True:
                 msg = self.q.get_nowait()
 
-<<<<<<< HEAD
                 if isinstance(msg, tuple) and msg[0] == "ROWS":
                     for r in msg[1]:
                         vals = self._row_from_alignment(r)
                         vals[6], vals[7] = str(vals[6]), str(vals[7])
                         self.tree.insert("", tk.END, values=vals)
                     self._update_scale_range()
-=======
-                if isinstance(msg, tuple) and msg[0] == "ROWS_READY":
-                    self._apply_filter()
->>>>>>> b48b10d2
                     self._close_progress()
                     self._snapshot()
 
@@ -2269,7 +2047,6 @@
         self.redo_stack.clear()
 
     def _restore(self, data: str) -> None:
-<<<<<<< HEAD
         rows = json.loads(data)
         self.clear_table()
 
@@ -2278,10 +2055,6 @@
             vals[6], vals[7] = str(vals[6]), str(vals[7])
             self.tree.insert("", tk.END, values=vals)
         self._update_scale_range()
-=======
-        self.all_rows = json.loads(data)
-        self._apply_filter()
->>>>>>> b48b10d2
 
     def undo(self, event: tk.Event | None = None) -> None:
         if not self.undo_stack:
